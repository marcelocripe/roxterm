<<<<<<< HEAD
roxterm (2.5.1-1ppa1maverick2) maverick; urgency=low
=======
roxterm (2.5.2-1) unstable; urgency=low
>>>>>>> 94b69490

  * New upstream version:
    + maitch.py: Reorder args in compiler checks: libs must come after source
      on some systems.
    + More flexible close window/tab warnings.
    + Added global option to use dark theme.
    + Revamped "configlet" (Configuration Manager).
    + --tab only reuses windows on current workspace unless overridden
      by --title.
    + SVG-derived pixmaps are included in release tarballs for convenience.
    + Option to use dark GTK theme variant.
  * debian/control: Removed imagemagick and librsvg2-bin from Build-Depends
    (see above).
  * Debian packaging now maintained with git-buildpackage.
  * debian/control: Bump Standards-Version: 3.9.3.
  * debian/copyright: New URL for Format.
  * Changed target back to unstable instead of experimental.

<<<<<<< HEAD
 -- Tony Houghton <h@realh.co.uk>  Sat, 25 Feb 2012 21:21:26 +0000
=======
 -- Tony Houghton <h@realh.co.uk>  Sun, 26 Feb 2012 17:30:40 +0000
>>>>>>> 94b69490

roxterm (2.4.2-1) experimental; urgency=low

  * New upstream version:
    + Replaced autotools buildsystem with maitch.
    + Modified action of "Disable menu access key".
    + Added option to disable window resize grip.
    + Fixed search dialog bug.
    + --tab may be used with -T to specify which window to reuse.
    + Action on middle-clicking a tab label is configurable.
    + Force label resize on parent size-allocate in gtk2.
    + Fixed some bugs related to dragging tabs.
    + debian/watch: Supports bz2.
    + Set title template in windows created for dragged out tabs.
    + New window for dragged out tab gets old window's show menubar setting.
    + Optionally show tab number in label.
    + Avoid unnecessary rebuilding of po(t) files.
    + Only present a window if it's visible - was causing profiles with
      multiple tabs to open windows too small.
    + Added --fork option.
  * debian/copyright: Overdue attribution of Tango colour scheme file to
    Trustin Lee.

 -- Tony Houghton <h@realh.co.uk>  Wed, 04 Jan 2012 17:39:03 +0000

roxterm (2.2.2-1ppa1lucid1) lucid; urgency=low

  * New upstream version:
    + Fix corrupted roxterm-config.ui.

 -- Tony Houghton <h@realh.co.uk>  Wed, 05 Oct 2011 18:58:57 +0100
 
roxterm (2.2.1-1ppa1lucid1) lucid; urgency=low

  * New upstream version:
    + --no-geometry option to workaround #632403.
    + debian/control: Fix build-dep's gtk2 version.
    + debian/copyright: comply to DEP-5, clarify GPL-2+.
    + Replace abstracts in roxterm-config.ui for backwards compatibility.
    + Restrict tab label size to prevent incorrect unmaximizing in GTK3.
    + Added extra scrolling menu items.

 -- Tony Houghton <h@realh.co.uk>  Sun, 02 Oct 2011 14:50:57 +0100
 
roxterm (2.1.1-1ppa4lucid1) lucid; urgency=low

  * New upstream version:
    + Matching filenames without file:// prefix is optional.
    + Handle failure to read cwd gracefully (Closes: #639687).
    + Include trailing ')' character in URLs.
    + Use deprecated versions of get_mapped/realized functions for gtk < 2.20.

 -- Tony Houghton <h@realh.co.uk>  Mon, 05 Sep 2011 19:49:35 +0100
 
roxterm (2.0.1-1) experimental; urgency=low

  * New upstream version:
    + Use GtkBuilder instead of libglade, support GTK+3.
    + Added search feature.
    + Support file URIs.
    + New tab placement is configurable (Closes: #637021).
    + Improved Tabs popup menu.
    + Improved tab label appearance and packing.
    + Dropped Spanish translation due to lack of maintenance.
  * Build multiple packages to support GTK+2 and GTK+3.

 -- Tony Houghton <h@realh.co.uk>  Sun, 21 Aug 2011 17:00:43 +0100

roxterm (1.22.2-1) unstable; urgency=low

  * New upstream version:
    + Fixes a bug with compositing/colormap (SF bug: 3314176)

 -- Tony Houghton <h@realh.co.uk>  Tue, 21 Jun 2011 21:42:44 +0100

roxterm (1.22.1-1) unstable; urgency=low

  * New upstream version:
    + Regression fix: profile editor was failing to respond to changes in
      text entry widgets.
    + New Window/Tab With Profile submenu can be popped up with shortcut.
    + New tabs are inserted immediately after currrent.
    + Lists of profiles etc are sorted.
    + Move Tab Left wraps correctly.
    + New --role option.
    + --xclass and --xname options removed.
    + No underlines in popup menus (mnemonics don't work in popups).
    + Try to avoid creating redundant session state files.
    + Respond when compositing is enabled/disabled.
   * Updated Standards-Version: 3.9.2.

 -- Tony Houghton <h@realh.co.uk>  Thu, 02 Jun 2011 13:27:47 +0100

roxterm (1.21.4-1) unstable; urgency=low

  * New upstream version:
    + Allow shortcuts to be set on all fixed Tabs menu items.
    + Fix minor memory leaks and potential NULL dereference.
    + Support TERM setting with vte >= 0.26.
    + Command line options to set window class hints.
    + Window title can be configured in profiles.

 -- Tony Houghton <h@realh.co.uk>  Mon, 14 Mar 2011 17:20:51 +0000

roxterm (1.20.7-1) unstable; urgency=low

  * New upstream version:
    + Correct path to HTML docs shown in man pages.
    + Improved terminal size management.
    + Rationalised handling of tab and window titles.
    + Use ellipsizing in tab labels again (Closes: #601828).
    + Support tab popup menus.
    + New windows take on profile's default size instead of inheriting
      previous window's size.
    + Added Nicola Fontana's patch to fix login shell option.
    + New sizing code to fix sf.net bug 3041926.
    + Default to using GtkNotebook's implementation of draggable tabs.
    + New HTML documentation.
    + Spanish translation.
  * Use -Wall in CFLAGS.
  * debian/control:
    + Updated Vcs-* fields to git repository.
    + Added binary dependency on librsvg2-common.
  * Removed debian/patches:- all merged upstream.

 -- Tony Houghton <h@realh.co.uk>  Wed, 19 Jan 2011 18:16:18 +0000

roxterm (1.18.5-3) unstable; urgency=low

   * Fix setting of env variables (Closes: #598971) (LP: #651578)

 -- Tony Houghton <h@realh.co.uk>  Sun, 03 Oct 2010 16:57:51 +0100

roxterm (1.18.5-2) unstable; urgency=low

   * Backported fixes from forthcoming upstream release to fix problems with
     initialising and resizing multiple tabs (Closes: #592984).
   * Standards-Version: 3.9.1.

 -- Tony Houghton <h@realh.co.uk>  Sun, 15 Aug 2010 21:47:40 +0100

roxterm (1.18.5-1) unstable; urgency=low

  * New upstream release (Closes: #589871):
    + Avoid NULL colour for background tint.
    + Correct setting of rtdbus_ok flag.
    + Added --disable-sm runtime option.

 -- Tony Houghton <h@realh.co.uk>  Fri, 23 Jul 2010 13:45:19 +0100

roxterm (1.18.4-1) unstable; urgency=low

  * New upstream release:
    + Configurable TERM and COLORTERM env variables.
    + Less "noise" when D-BUS fails.
  * Use dh 7.

 -- Tony Houghton <h@realh.co.uk>  Sat, 19 Jun 2010 20:53:42 +0100

roxterm (1.18.3-1) unstable; urgency=low

  * New upstream release:
    + Call gtk_window_present when --tab is used.
      (upstream SourceForge tracker (SF) 2997661, 2997666).
    + Update window title even if vte hasn't set it yet (SF 2999166).
    + Reduces build-deps chain.

 -- Tony Houghton <h@realh.co.uk>  Sun, 23 May 2010 13:22:30 +0100

roxterm (1.18.2-1) unstable; urgency=low

  * New upstream release:
    + Fix crash when using --tab with no pre-existing windows 
      (upstream SourceForge tracker (SF) #2996294).
    + Hide/show menu bar setting is inherited from other windows (SF 2996296).

 -- Tony Houghton <h@realh.co.uk>  Wed, 05 May 2010 20:25:43 +0100

roxterm (1.18.1-1) unstable; urgency=low

  * New upstream release:
    + Support X session management (SF #2779052).
    + Added "Restart Command" menu action (SF #2810001).
    + Ensure no associated menus/dialogs are left open when a terminal exits.
    + Profile editor redesign with new fullscreen/maximise options
      (SF #2942755).
    + Option to reflect terminal status in tab close icon (LP: #509544).
    + Fix --hide-/--show-menubar (SF #2942481).
    + Rudimentary ssh support (SF #2810009).
    + New Window/Tab With Profile menu items (SF #2928415).
    + Moved Always show tabs option to Appearance and made it on by default;
      single tabs no longer fill available space.
  * Upgraded to debian source format 3.0 (quilt).
  * debian/control:
    + Updated long description.
    + Updated Standards-Version.
  * debian/rules: Parse DEB_BUILD_OPTIONS to support parallel build etc
    (based on <http://lists.debian.org/debian-policy/2007/06/msg00022.html>).

 -- Tony Houghton <h@realh.co.uk>  Tue, 23 Mar 2010 18:21:03 +0000

roxterm (1.17.1-1) unstable; urgency=low

  * New upstream release:
    + Added always show tab bar option (SF #2921009).

 -- Tony Houghton <h@realh.co.uk>  Sat, 02 Jan 2010 18:26:28 +0000

roxterm (1.16.3-1) unstable; urgency=low

  * New upstream release:
    + Use PATH when spawning browser/mailer (Closes: #559126).
    + Improved handling of situation when command fails (SF #2809991).

 -- Tony Houghton <h@realh.co.uk>  Sat, 05 Dec 2009 15:28:49 +0000

roxterm (1.16.2-1) unstable; urgency=low

  * New upstream release:
    + Support GNOME default applications (Closes: #557049) (LP: #485206).
    + Close buttons on tabs are optional (SF #2863351).
    + Handle multiple displays/screens correctly (SF #2854625).
    + Added ROXTERM_PID and ROXTERM_NUM environment variables
      (SF #2846976).
    + Fixed minor issues with man pages.
  * debian/postinst:
    + Only run update-alternatives if $1 = "configure".
  * debian/control:
    + Added build deps: gettext, xmlto (SF #2854333), gnome-control-center-dev.
    + Added Vcs-* fields.
    + Update Standards-Version to 3.8.3

 -- Tony Houghton <h@realh.co.uk>  Sat, 28 Nov 2009 14:02:07 +0000

roxterm (1.15.2-1) unstable; urgency=low

  * New maintainer (Closes: #535246).
  * New upstream release (Closes: #511114, #485824).
  * Use upstream manpages.
  * debian/control:
    + Update Standards-Version to 3.8.2
  * debian/rules:
    + Delete config.log in clean
  * debian/copyright:
    + Refer to absolute licence file (GPL-3)

 -- Tony Houghton <h@realh.co.uk>  Mon, 06 Jul 2009 14:25:13 +0100

roxterm (1.12.2-1) unstable; urgency=low

  * New upstream release
  * Ack NMU, thanks Chris Lamb. (Closes: #484434)
  * Update Standards-Version to 3.8.0

 -- Thierry Randrianiriana <randrianiriana@gmail.com>  Sun, 27 Jul 2008 12:17:49 +0300

roxterm (1.11.1-1.1) unstable; urgency=low

  * Non-maintainer upload.
  * debian/rules:
    + Fix bashism (Closes: #484434). Thanks to Chris Lamb.

 -- Marco Rodrigues <gothicx@sapo.pt>  Wed, 25 Jun 2008 20:43:10 +0100

roxterm (1.11.1-1) unstable; urgency=low

  * New upstream release. (Closes: #471791)
  * Updated doc-base Section to Terminal Emulators

 -- Thierry Randrianiriana <randrianiriana@gmail.com>  Fri, 28 Mar 2008 09:27:13 +0300

roxterm (1.10.0-1) unstable; urgency=low

  * New upstream release. (Closes: #461799, #460803)
  * debian/control:
    + Update Standards-Version to 3.7.3
    + Use Homepage field
    + Update debhelper to >= 6
    + Add debian/roxterm.xpm and removed imagemagick in Build-Depends
  * debian/compat:
    + Update debhelper compat level to 6.
  * debian/rules:
    + Add '-as-needed' in LDFLAGS
    + Use debian/roxterm.xpm

 -- Thierry Randrianiriana <randrianiriana@gmail.com>  Fri, 04 Jan 2008 22:19:23 +0300

roxterm (1.8.0-1) unstable; urgency=low

  * New upstream release. (Closes: #445151)

 -- Thierry Randrianiriana <randrianiriana@gmail.com>  Tue, 06 Nov 2007 08:20:40 +0300

roxterm (1.7.4-1) unstable; urgency=low

  * New upstream release
  * Don't report trivial cases of failure to load bgimg in profilegui. (Closes: #441964)

 -- Thierry Randrianiriana <randrianiriana@gmail.com>  Tue, 11 Sep 2007 23:43:03 +0300

roxterm (1.6.0-1) unstable; urgency=low

  * New upstream release
  * Configuration manager can't copy Keyboard Shortcuts profile. (Closes: #435989)
  * Can't modify keyboard shortcuts. (Closes: #436158, #435984)

 -- Thierry Randrianiriana <randrianiriana@gmail.com>  Mon, 03 Sep 2007 22:35:33 +0300

roxterm (1.5.2-2) unstable; urgency=low

  * Renamed roxterm.postint to roxterm.postinst (Closes: #435475).

 -- Thierry Randrianiriana <randrianiriana@gmail.com>  Wed, 01 Aug 2007 09:20:15 +0300

roxterm (1.5.2-1) unstable; urgency=low

  * Initial release (Closes: #416089)

 -- Thierry Randrianiriana <randrianiriana@gmail.com>  Mon, 16 Jul 2007 13:42:17 +0300<|MERGE_RESOLUTION|>--- conflicted
+++ resolved
@@ -1,8 +1,12 @@
-<<<<<<< HEAD
-roxterm (2.5.1-1ppa1maverick2) maverick; urgency=low
-=======
-roxterm (2.5.2-1) unstable; urgency=low
->>>>>>> 94b69490
+roxterm (2.5.2-1ppa1lucid1) lucid; urgency=low
+
+  * New upstream version:
+    + Dark theme setting doesn't apply to GTK2
+    + New GtkBox needed converting to GtkVBox for GTK2
+  
+ -- Tony Houghton <h@realh.co.uk>  Sun, 26 Feb 2012 17:37:37 +0000
+
+roxterm (2.5.1-1ppa1lucid2) lucid; urgency=low
 
   * New upstream version:
     + maitch.py: Reorder args in compiler checks: libs must come after source
@@ -21,11 +25,7 @@
   * debian/copyright: New URL for Format.
   * Changed target back to unstable instead of experimental.
 
-<<<<<<< HEAD
  -- Tony Houghton <h@realh.co.uk>  Sat, 25 Feb 2012 21:21:26 +0000
-=======
- -- Tony Houghton <h@realh.co.uk>  Sun, 26 Feb 2012 17:30:40 +0000
->>>>>>> 94b69490
 
 roxterm (2.4.2-1) experimental; urgency=low
 
