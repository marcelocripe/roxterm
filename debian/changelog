--- conflicted
+++ resolved
@@ -1,13 +1,3 @@
-<<<<<<< HEAD
-roxterm (3.15.0-1) UNRELEASED; urgency=medium
-
-  * New upstream version:
-    + Changes under the hood to support OSC 52.
-
- -- Tony Houghton <h@realh.co.uk>  Mon, 15 Jan 2024 21:10:01 +0000
-
-roxterm (3.14.3-1) UNRELEASED; urgency=medium
-=======
 roxterm (3.15.0-3) UNRELEASED; urgency=medium
 
   * New upstream version:
@@ -16,7 +6,6 @@
  -- Tony Houghton <h@realh.co.uk>  Mon, 5 Feb 2024 18:17:23 +0000
 
 roxterm (3.14.3-1) unstable; urgency=medium
->>>>>>> 9ad6b5f0
 
   * New upstream version:
     + Prevent error messages caused by roxterm-config trying to parse
