roxterm (2.2.2-1ppa1lucid1) lucid; urgency=low

  * New upstream version:
    + Fix corrupted roxterm-config.ui.

 -- Tony Houghton <h@realh.co.uk>  Wed, 05 Oct 2011 18:58:57 +0100
 
roxterm (2.2.1-1ppa1lucid1) lucid; urgency=low

  * New upstream version:
<<<<<<< HEAD
=======
    + Replaced autotools buildsystem with maitch.
    + Modified action of "Disable menu access key".
    + Added option to disable window resize grip.
    + Fixed search dialog bug.
    + --tab may be used with -T to specify which window to reuse.
    + Action on middle-clicking a tab label is configurable.
    + Force label resize on parent size-allocate in gtk2.
    + Fixed some bugs related to dragging tabs.
    + debian/watch: Supports bz2.
    + Set title template in windows created for dragged out tabs.
    + New window for dragged out tab gets old window's show menubar setting.
    + Optionally show tab number in label.
    + Avoid unnecessary rebuilding of po(t) files.
    + Only present a window if it's visible - was causing profiles with
      multiple tabs to open windows too small.
    + Added --fork option.
  * debian/copyright: Overdue attribution of Tango colour scheme file to
    Trustin Lee.

 -- Tony Houghton <h@realh.co.uk>  Wed, 04 Jan 2012 14:55:04 +0000

roxterm (2.2.2-1) experimental; urgency=low

  * New upstream version:
    + Matching filenames without file:// prefix is optional.
    + Handle failure to read cwd gracefully (Closes: #639687).
    + Include trailing ')' character in URLs.
    + Use deprecated versions of get_mapped/realized functions for gtk < 2.20.
>>>>>>> 88b08e8e
    + --no-geometry option to workaround #632403.
    + debian/control: Fix build-dep's gtk2 version.
    + debian/copyright: comply to DEP-5, clarify GPL-2+.
    + Replace abstracts in roxterm-config.ui for backwards compatibility.
    + Restrict tab label size to prevent incorrect unmaximizing in GTK3.
    + Added extra scrolling menu items.

 -- Tony Houghton <h@realh.co.uk>  Sun, 02 Oct 2011 14:50:57 +0100
 
roxterm (2.1.1-1ppa4lucid1) lucid; urgency=low

  * New upstream version:
    + Matching filenames without file:// prefix is optional.
    + Handle failure to read cwd gracefully (Closes: #639687).
    + Include trailing ')' character in URLs.
    + Use deprecated versions of get_mapped/realized functions for gtk < 2.20.

 -- Tony Houghton <h@realh.co.uk>  Mon, 05 Sep 2011 19:49:35 +0100
 
roxterm (2.0.1-1) experimental; urgency=low

  * New upstream version:
    + Use GtkBuilder instead of libglade, support GTK+3.
    + Added search feature.
    + Support file URIs.
    + New tab placement is configurable (Closes: #637021).
    + Improved Tabs popup menu.
    + Improved tab label appearance and packing.
    + Dropped Spanish translation due to lack of maintenance.
  * Build multiple packages to support GTK+2 and GTK+3.

 -- Tony Houghton <h@realh.co.uk>  Sun, 21 Aug 2011 17:00:43 +0100

roxterm (1.22.2-1) unstable; urgency=low

  * New upstream version:
    + Fixes a bug with compositing/colormap (SF bug: 3314176)

 -- Tony Houghton <h@realh.co.uk>  Tue, 21 Jun 2011 21:42:44 +0100

roxterm (1.22.1-1) unstable; urgency=low

  * New upstream version:
    + Regression fix: profile editor was failing to respond to changes in
      text entry widgets.
    + New Window/Tab With Profile submenu can be popped up with shortcut.
    + New tabs are inserted immediately after currrent.
    + Lists of profiles etc are sorted.
    + Move Tab Left wraps correctly.
    + New --role option.
    + --xclass and --xname options removed.
    + No underlines in popup menus (mnemonics don't work in popups).
    + Try to avoid creating redundant session state files.
    + Respond when compositing is enabled/disabled.
   * Updated Standards-Version: 3.9.2.

 -- Tony Houghton <h@realh.co.uk>  Thu, 02 Jun 2011 13:27:47 +0100

roxterm (1.21.4-1) unstable; urgency=low

  * New upstream version:
    + Allow shortcuts to be set on all fixed Tabs menu items.
    + Fix minor memory leaks and potential NULL dereference.
    + Support TERM setting with vte >= 0.26.
    + Command line options to set window class hints.
    + Window title can be configured in profiles.

 -- Tony Houghton <h@realh.co.uk>  Mon, 14 Mar 2011 17:20:51 +0000

roxterm (1.20.7-1) unstable; urgency=low

  * New upstream version:
    + Correct path to HTML docs shown in man pages.
    + Improved terminal size management.
    + Rationalised handling of tab and window titles.
    + Use ellipsizing in tab labels again (Closes: #601828).
    + Support tab popup menus.
    + New windows take on profile's default size instead of inheriting
      previous window's size.
    + Added Nicola Fontana's patch to fix login shell option.
    + New sizing code to fix sf.net bug 3041926.
    + Default to using GtkNotebook's implementation of draggable tabs.
    + New HTML documentation.
    + Spanish translation.
  * Use -Wall in CFLAGS.
  * debian/control:
    + Updated Vcs-* fields to git repository.
    + Added binary dependency on librsvg2-common.
  * Removed debian/patches:- all merged upstream.

 -- Tony Houghton <h@realh.co.uk>  Wed, 19 Jan 2011 18:16:18 +0000

roxterm (1.18.5-3) unstable; urgency=low

   * Fix setting of env variables (Closes: #598971) (LP: #651578)

 -- Tony Houghton <h@realh.co.uk>  Sun, 03 Oct 2010 16:57:51 +0100

roxterm (1.18.5-2) unstable; urgency=low

   * Backported fixes from forthcoming upstream release to fix problems with
     initialising and resizing multiple tabs (Closes: #592984).
   * Standards-Version: 3.9.1.

 -- Tony Houghton <h@realh.co.uk>  Sun, 15 Aug 2010 21:47:40 +0100

roxterm (1.18.5-1) unstable; urgency=low

  * New upstream release (Closes: #589871):
    + Avoid NULL colour for background tint.
    + Correct setting of rtdbus_ok flag.
    + Added --disable-sm runtime option.

 -- Tony Houghton <h@realh.co.uk>  Fri, 23 Jul 2010 13:45:19 +0100

roxterm (1.18.4-1) unstable; urgency=low

  * New upstream release:
    + Configurable TERM and COLORTERM env variables.
    + Less "noise" when D-BUS fails.
  * Use dh 7.

 -- Tony Houghton <h@realh.co.uk>  Sat, 19 Jun 2010 20:53:42 +0100

roxterm (1.18.3-1) unstable; urgency=low

  * New upstream release:
    + Call gtk_window_present when --tab is used.
      (upstream SourceForge tracker (SF) 2997661, 2997666).
    + Update window title even if vte hasn't set it yet (SF 2999166).
    + Reduces build-deps chain.

 -- Tony Houghton <h@realh.co.uk>  Sun, 23 May 2010 13:22:30 +0100

roxterm (1.18.2-1) unstable; urgency=low

  * New upstream release:
    + Fix crash when using --tab with no pre-existing windows 
      (upstream SourceForge tracker (SF) #2996294).
    + Hide/show menu bar setting is inherited from other windows (SF 2996296).

 -- Tony Houghton <h@realh.co.uk>  Wed, 05 May 2010 20:25:43 +0100

roxterm (1.18.1-1) unstable; urgency=low

  * New upstream release:
    + Support X session management (SF #2779052).
    + Added "Restart Command" menu action (SF #2810001).
    + Ensure no associated menus/dialogs are left open when a terminal exits.
    + Profile editor redesign with new fullscreen/maximise options
      (SF #2942755).
    + Option to reflect terminal status in tab close icon (LP: #509544).
    + Fix --hide-/--show-menubar (SF #2942481).
    + Rudimentary ssh support (SF #2810009).
    + New Window/Tab With Profile menu items (SF #2928415).
    + Moved Always show tabs option to Appearance and made it on by default;
      single tabs no longer fill available space.
  * Upgraded to debian source format 3.0 (quilt).
  * debian/control:
    + Updated long description.
    + Updated Standards-Version.
  * debian/rules: Parse DEB_BUILD_OPTIONS to support parallel build etc
    (based on <http://lists.debian.org/debian-policy/2007/06/msg00022.html>).

 -- Tony Houghton <h@realh.co.uk>  Tue, 23 Mar 2010 18:21:03 +0000

roxterm (1.17.1-1) unstable; urgency=low

  * New upstream release:
    + Added always show tab bar option (SF #2921009).

 -- Tony Houghton <h@realh.co.uk>  Sat, 02 Jan 2010 18:26:28 +0000

roxterm (1.16.3-1) unstable; urgency=low

  * New upstream release:
    + Use PATH when spawning browser/mailer (Closes: #559126).
    + Improved handling of situation when command fails (SF #2809991).

 -- Tony Houghton <h@realh.co.uk>  Sat, 05 Dec 2009 15:28:49 +0000

roxterm (1.16.2-1) unstable; urgency=low

  * New upstream release:
    + Support GNOME default applications (Closes: #557049) (LP: #485206).
    + Close buttons on tabs are optional (SF #2863351).
    + Handle multiple displays/screens correctly (SF #2854625).
    + Added ROXTERM_PID and ROXTERM_NUM environment variables
      (SF #2846976).
    + Fixed minor issues with man pages.
  * debian/postinst:
    + Only run update-alternatives if $1 = "configure".
  * debian/control:
    + Added build deps: gettext, xmlto (SF #2854333), gnome-control-center-dev.
    + Added Vcs-* fields.
    + Update Standards-Version to 3.8.3

 -- Tony Houghton <h@realh.co.uk>  Sat, 28 Nov 2009 14:02:07 +0000

roxterm (1.15.2-1) unstable; urgency=low

  * New maintainer (Closes: #535246).
  * New upstream release (Closes: #511114, #485824).
  * Use upstream manpages.
  * debian/control:
    + Update Standards-Version to 3.8.2
  * debian/rules:
    + Delete config.log in clean
  * debian/copyright:
    + Refer to absolute licence file (GPL-3)

 -- Tony Houghton <h@realh.co.uk>  Mon, 06 Jul 2009 14:25:13 +0100

roxterm (1.12.2-1) unstable; urgency=low

  * New upstream release
  * Ack NMU, thanks Chris Lamb. (Closes: #484434)
  * Update Standards-Version to 3.8.0

 -- Thierry Randrianiriana <randrianiriana@gmail.com>  Sun, 27 Jul 2008 12:17:49 +0300

roxterm (1.11.1-1.1) unstable; urgency=low

  * Non-maintainer upload.
  * debian/rules:
    + Fix bashism (Closes: #484434). Thanks to Chris Lamb.

 -- Marco Rodrigues <gothicx@sapo.pt>  Wed, 25 Jun 2008 20:43:10 +0100

roxterm (1.11.1-1) unstable; urgency=low

  * New upstream release. (Closes: #471791)
  * Updated doc-base Section to Terminal Emulators

 -- Thierry Randrianiriana <randrianiriana@gmail.com>  Fri, 28 Mar 2008 09:27:13 +0300

roxterm (1.10.0-1) unstable; urgency=low

  * New upstream release. (Closes: #461799, #460803)
  * debian/control:
    + Update Standards-Version to 3.7.3
    + Use Homepage field
    + Update debhelper to >= 6
    + Add debian/roxterm.xpm and removed imagemagick in Build-Depends
  * debian/compat:
    + Update debhelper compat level to 6.
  * debian/rules:
    + Add '-as-needed' in LDFLAGS
    + Use debian/roxterm.xpm

 -- Thierry Randrianiriana <randrianiriana@gmail.com>  Fri, 04 Jan 2008 22:19:23 +0300

roxterm (1.8.0-1) unstable; urgency=low

  * New upstream release. (Closes: #445151)

 -- Thierry Randrianiriana <randrianiriana@gmail.com>  Tue, 06 Nov 2007 08:20:40 +0300

roxterm (1.7.4-1) unstable; urgency=low

  * New upstream release
  * Don't report trivial cases of failure to load bgimg in profilegui. (Closes: #441964)

 -- Thierry Randrianiriana <randrianiriana@gmail.com>  Tue, 11 Sep 2007 23:43:03 +0300

roxterm (1.6.0-1) unstable; urgency=low

  * New upstream release
  * Configuration manager can't copy Keyboard Shortcuts profile. (Closes: #435989)
  * Can't modify keyboard shortcuts. (Closes: #436158, #435984)

 -- Thierry Randrianiriana <randrianiriana@gmail.com>  Mon, 03 Sep 2007 22:35:33 +0300

roxterm (1.5.2-2) unstable; urgency=low

  * Renamed roxterm.postint to roxterm.postinst (Closes: #435475).

 -- Thierry Randrianiriana <randrianiriana@gmail.com>  Wed, 01 Aug 2007 09:20:15 +0300

roxterm (1.5.2-1) unstable; urgency=low

  * Initial release (Closes: #416089)

 -- Thierry Randrianiriana <randrianiriana@gmail.com>  Mon, 16 Jul 2007 13:42:17 +0300<|MERGE_RESOLUTION|>--- conflicted
+++ resolved
@@ -1,15 +1,6 @@
-roxterm (2.2.2-1ppa1lucid1) lucid; urgency=low
-
-  * New upstream version:
-    + Fix corrupted roxterm-config.ui.
-
- -- Tony Houghton <h@realh.co.uk>  Wed, 05 Oct 2011 18:58:57 +0100
- 
-roxterm (2.2.1-1ppa1lucid1) lucid; urgency=low
-
-  * New upstream version:
-<<<<<<< HEAD
-=======
+roxterm (2.4.1-1ppa1lucid1) lucid; urgency=low
+
+  * New upstream version:
     + Replaced autotools buildsystem with maitch.
     + Modified action of "Disable menu access key".
     + Added option to disable window resize grip.
@@ -29,16 +20,18 @@
   * debian/copyright: Overdue attribution of Tango colour scheme file to
     Trustin Lee.
 
- -- Tony Houghton <h@realh.co.uk>  Wed, 04 Jan 2012 14:55:04 +0000
-
-roxterm (2.2.2-1) experimental; urgency=low
-
-  * New upstream version:
-    + Matching filenames without file:// prefix is optional.
-    + Handle failure to read cwd gracefully (Closes: #639687).
-    + Include trailing ')' character in URLs.
-    + Use deprecated versions of get_mapped/realized functions for gtk < 2.20.
->>>>>>> 88b08e8e
+ -- Tony Houghton <h@realh.co.uk>  Wed, 04 Jan 2012 17:16:54 +0000
+
+roxterm (2.2.2-1ppa1lucid1) lucid; urgency=low
+
+  * New upstream version:
+    + Fix corrupted roxterm-config.ui.
+
+ -- Tony Houghton <h@realh.co.uk>  Wed, 05 Oct 2011 18:58:57 +0100
+ 
+roxterm (2.2.1-1ppa1lucid1) lucid; urgency=low
+
+  * New upstream version:
     + --no-geometry option to workaround #632403.
     + debian/control: Fix build-dep's gtk2 version.
     + debian/copyright: comply to DEP-5, clarify GPL-2+.
