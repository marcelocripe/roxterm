<<<<<<< HEAD
roxterm (@VERSION@-1) experimental; urgency=low

  * New upstream version:
    + GTK3 support.

 -- Tony Houghton <h@realh.co.uk>  Fri, 03 Jun 2011 22:48:18 +0100
=======
roxterm (1.22.2-1) unstable; urgency=low

  * New upstream version:
    + Fixes a bug with compositing/colormap (SF bug: 3314176)

 -- Tony Houghton <h@realh.co.uk>  Tue, 21 Jun 2011 21:42:44 +0100
>>>>>>> aecb724c

roxterm (1.22.1-1) unstable; urgency=low

  * New upstream version:
    + Regression fix: profile editor was failing to respond to changes in
      text entry widgets.
    + New Window/Tab With Profile submenu can be popped up with shortcut.
    + New tabs are inserted immediately after currrent.
    + Lists of profiles etc are sorted.
    + Move Tab Left wraps correctly.
    + New --role option.
    + --xclass and --xname options removed.
    + No underlines in popup menus (mnemonics don't work in popups).
    + Try to avoid creating redundant session state files.
    + Respond when compositing is enabled/disabled.
   * Updated Standards-Version: 3.9.2.

 -- Tony Houghton <h@realh.co.uk>  Thu, 02 Jun 2011 13:27:47 +0100

roxterm (1.21.4-1) unstable; urgency=low

  * New upstream version:
    + Allow shortcuts to be set on all fixed Tabs menu items.
    + Fix minor memory leaks and potential NULL dereference.
    + Support TERM setting with vte >= 0.26.
    + Command line options to set window class hints.
    + Window title can be configured in profiles.

 -- Tony Houghton <h@realh.co.uk>  Mon, 14 Mar 2011 17:20:51 +0000

roxterm (1.20.7-1) unstable; urgency=low

  * New upstream version:
    + Correct path to HTML docs shown in man pages.
    + Improved terminal size management.
    + Rationalised handling of tab and window titles.
    + Use ellipsizing in tab labels again (Closes: #601828).
    + Support tab popup menus.
    + New windows take on profile's default size instead of inheriting
      previous window's size.
    + Added Nicola Fontana's patch to fix login shell option.
    + New sizing code to fix sf.net bug 3041926.
    + Default to using GtkNotebook's implementation of draggable tabs.
    + New HTML documentation.
    + Spanish translation.
  * Use -Wall in CFLAGS.
  * debian/control:
    + Updated Vcs-* fields to git repository.
    + Added binary dependency on librsvg2-common.
  * Removed debian/patches:- all merged upstream.

 -- Tony Houghton <h@realh.co.uk>  Wed, 19 Jan 2011 18:16:18 +0000

roxterm (1.18.5-3) unstable; urgency=low

   * Fix setting of env variables (Closes: #598971) (LP: #651578)

 -- Tony Houghton <h@realh.co.uk>  Sun, 03 Oct 2010 16:57:51 +0100

roxterm (1.18.5-2) unstable; urgency=low

   * Backported fixes from forthcoming upstream release to fix problems with
     initialising and resizing multiple tabs (Closes: #592984).
   * Standards-Version: 3.9.1.

 -- Tony Houghton <h@realh.co.uk>  Sun, 15 Aug 2010 21:47:40 +0100

roxterm (1.18.5-1) unstable; urgency=low

  * New upstream release (Closes: #589871):
    + Avoid NULL colour for background tint.
    + Correct setting of rtdbus_ok flag.
    + Added --disable-sm runtime option.

 -- Tony Houghton <h@realh.co.uk>  Fri, 23 Jul 2010 13:45:19 +0100

roxterm (1.18.4-1) unstable; urgency=low

  * New upstream release:
    + Configurable TERM and COLORTERM env variables.
    + Less "noise" when D-BUS fails.
  * Use dh 7.

 -- Tony Houghton <h@realh.co.uk>  Sat, 19 Jun 2010 20:53:42 +0100

roxterm (1.18.3-1) unstable; urgency=low

  * New upstream release:
    + Call gtk_window_present when --tab is used.
      (upstream SourceForge tracker (SF) 2997661, 2997666).
    + Update window title even if vte hasn't set it yet (SF 2999166).
    + Reduces build-deps chain.

 -- Tony Houghton <h@realh.co.uk>  Sun, 23 May 2010 13:22:30 +0100

roxterm (1.18.2-1) unstable; urgency=low

  * New upstream release:
    + Fix crash when using --tab with no pre-existing windows 
      (upstream SourceForge tracker (SF) #2996294).
    + Hide/show menu bar setting is inherited from other windows (SF 2996296).

 -- Tony Houghton <h@realh.co.uk>  Wed, 05 May 2010 20:25:43 +0100

roxterm (1.18.1-1) unstable; urgency=low

  * New upstream release:
    + Support X session management (SF #2779052).
    + Added "Restart Command" menu action (SF #2810001).
    + Ensure no associated menus/dialogs are left open when a terminal exits.
    + Profile editor redesign with new fullscreen/maximise options
      (SF #2942755).
    + Option to reflect terminal status in tab close icon (LP: #509544).
    + Fix --hide-/--show-menubar (SF #2942481).
    + Rudimentary ssh support (SF #2810009).
    + New Window/Tab With Profile menu items (SF #2928415).
    + Moved Always show tabs option to Appearance and made it on by default;
      single tabs no longer fill available space.
  * Upgraded to debian source format 3.0 (quilt).
  * debian/control:
    + Updated long description.
    + Updated Standards-Version.
  * debian/rules: Parse DEB_BUILD_OPTIONS to support parallel build etc
    (based on <http://lists.debian.org/debian-policy/2007/06/msg00022.html>).

 -- Tony Houghton <h@realh.co.uk>  Tue, 23 Mar 2010 18:21:03 +0000

roxterm (1.17.1-1) unstable; urgency=low

  * New upstream release:
    + Added always show tab bar option (SF #2921009).

 -- Tony Houghton <h@realh.co.uk>  Sat, 02 Jan 2010 18:26:28 +0000

roxterm (1.16.3-1) unstable; urgency=low

  * New upstream release:
    + Use PATH when spawning browser/mailer (Closes: #559126).
    + Improved handling of situation when command fails (SF #2809991).

 -- Tony Houghton <h@realh.co.uk>  Sat, 05 Dec 2009 15:28:49 +0000

roxterm (1.16.2-1) unstable; urgency=low

  * New upstream release:
    + Support GNOME default applications (Closes: #557049) (LP: #485206).
    + Close buttons on tabs are optional (SF #2863351).
    + Handle multiple displays/screens correctly (SF #2854625).
    + Added ROXTERM_PID and ROXTERM_NUM environment variables
      (SF #2846976).
    + Fixed minor issues with man pages.
  * debian/postinst:
    + Only run update-alternatives if $1 = "configure".
  * debian/control:
    + Added build deps: gettext, xmlto (SF #2854333), gnome-control-center-dev.
    + Added Vcs-* fields.
    + Update Standards-Version to 3.8.3

 -- Tony Houghton <h@realh.co.uk>  Sat, 28 Nov 2009 14:02:07 +0000

roxterm (1.15.2-1) unstable; urgency=low

  * New maintainer (Closes: #535246).
  * New upstream release (Closes: #511114, #485824).
  * Use upstream manpages.
  * debian/control:
    + Update Standards-Version to 3.8.2
  * debian/rules:
    + Delete config.log in clean
  * debian/copyright:
    + Refer to absolute licence file (GPL-3)

 -- Tony Houghton <h@realh.co.uk>  Mon, 06 Jul 2009 14:25:13 +0100

roxterm (1.12.2-1) unstable; urgency=low

  * New upstream release
  * Ack NMU, thanks Chris Lamb. (Closes: #484434)
  * Update Standards-Version to 3.8.0

 -- Thierry Randrianiriana <randrianiriana@gmail.com>  Sun, 27 Jul 2008 12:17:49 +0300

roxterm (1.11.1-1.1) unstable; urgency=low

  * Non-maintainer upload.
  * debian/rules:
    + Fix bashism (Closes: #484434). Thanks to Chris Lamb.

 -- Marco Rodrigues <gothicx@sapo.pt>  Wed, 25 Jun 2008 20:43:10 +0100

roxterm (1.11.1-1) unstable; urgency=low

  * New upstream release. (Closes: #471791)
  * Updated doc-base Section to Terminal Emulators

 -- Thierry Randrianiriana <randrianiriana@gmail.com>  Fri, 28 Mar 2008 09:27:13 +0300

roxterm (1.10.0-1) unstable; urgency=low

  * New upstream release. (Closes: #461799, #460803)
  * debian/control:
    + Update Standards-Version to 3.7.3
    + Use Homepage field
    + Update debhelper to >= 6
    + Add debian/roxterm.xpm and removed imagemagick in Build-Depends
  * debian/compat:
    + Update debhelper compat level to 6.
  * debian/rules:
    + Add '-as-needed' in LDFLAGS
    + Use debian/roxterm.xpm

 -- Thierry Randrianiriana <randrianiriana@gmail.com>  Fri, 04 Jan 2008 22:19:23 +0300

roxterm (1.8.0-1) unstable; urgency=low

  * New upstream release. (Closes: #445151)

 -- Thierry Randrianiriana <randrianiriana@gmail.com>  Tue, 06 Nov 2007 08:20:40 +0300

roxterm (1.7.4-1) unstable; urgency=low

  * New upstream release
  * Don't report trivial cases of failure to load bgimg in profilegui. (Closes: #441964)

 -- Thierry Randrianiriana <randrianiriana@gmail.com>  Tue, 11 Sep 2007 23:43:03 +0300

roxterm (1.6.0-1) unstable; urgency=low

  * New upstream release
  * Configuration manager can't copy Keyboard Shortcuts profile. (Closes: #435989)
  * Can't modify keyboard shortcuts. (Closes: #436158, #435984)

 -- Thierry Randrianiriana <randrianiriana@gmail.com>  Mon, 03 Sep 2007 22:35:33 +0300

roxterm (1.5.2-2) unstable; urgency=low

  * Renamed roxterm.postint to roxterm.postinst (Closes: #435475).

 -- Thierry Randrianiriana <randrianiriana@gmail.com>  Wed, 01 Aug 2007 09:20:15 +0300

roxterm (1.5.2-1) unstable; urgency=low

  * Initial release (Closes: #416089)

 -- Thierry Randrianiriana <randrianiriana@gmail.com>  Mon, 16 Jul 2007 13:42:17 +0300<|MERGE_RESOLUTION|>--- conflicted
+++ resolved
@@ -1,18 +1,16 @@
-<<<<<<< HEAD
 roxterm (@VERSION@-1) experimental; urgency=low
 
   * New upstream version:
-    + GTK3 support.
-
- -- Tony Houghton <h@realh.co.uk>  Fri, 03 Jun 2011 22:48:18 +0100
-=======
+    + Use GtkBuilder instead of libglade.
+
+ -- Tony Houghton <h@realh.co.uk>  Thu, 14 Jul 2011 17:38:35 +0100
+
 roxterm (1.22.2-1) unstable; urgency=low
 
   * New upstream version:
     + Fixes a bug with compositing/colormap (SF bug: 3314176)
 
  -- Tony Houghton <h@realh.co.uk>  Tue, 21 Jun 2011 21:42:44 +0100
->>>>>>> aecb724c
 
 roxterm (1.22.1-1) unstable; urgency=low
 
