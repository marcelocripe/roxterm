--- conflicted
+++ resolved
@@ -1,3 +1,10 @@
+roxterm (2.2.2-1ppa1lucid1) lucid; urgency=low
+
+  * New upstream version:
+    + Fix corrupted roxterm-config.ui.
+
+ -- Tony Houghton <h@realh.co.uk>  Wed, 05 Oct 2011 18:58:57 +0100
+ 
 roxterm (2.2.1-1ppa1lucid1) lucid; urgency=low
 
   * New upstream version:
@@ -8,7 +15,6 @@
     + Restrict tab label size to prevent incorrect unmaximizing in GTK3.
     + Added extra scrolling menu items.
 
-<<<<<<< HEAD
  -- Tony Houghton <h@realh.co.uk>  Sun, 02 Oct 2011 14:50:57 +0100
  
 roxterm (2.1.1-1ppa4lucid1) lucid; urgency=low
@@ -18,9 +24,6 @@
     + Handle failure to read cwd gracefully (Closes: #639687).
     + Include trailing ')' character in URLs.
     + Use deprecated versions of get_mapped/realized functions for gtk < 2.20.
-=======
- -- Tony Houghton <h@realh.co.uk>  Wed, 05 Oct 2011 18:46:13 +0100
->>>>>>> 187e18c9
 
  -- Tony Houghton <h@realh.co.uk>  Mon, 05 Sep 2011 19:49:35 +0100
  
