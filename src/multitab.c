/*
    roxterm - GTK+ 2.0 terminal emulator with tabs
    Copyright (C) 2004 Tony Houghton <h@realh.co.uk>

    This program is free software; you can redistribute it and/or modify
    it under the terms of the GNU General Public License as published by
    the Free Software Foundation; either version 2 of the License, or
    (at your option) any later version.

    This program is distributed in the hope that it will be useful,
    but WITHOUT ANY WARRANTY; without even the implied warranty of
    MERCHANTABILITY or FITNESS FOR A PARTICULAR PURPOSE.  See the
    GNU General Public License for more details.

    You should have received a copy of the GNU General Public License
    along with this program; if not, write to the Free Software
    Foundation, Inc., 59 Temple Place, Suite 330, Boston, MA  02111-1307  USA
*/

#include "dlg.h"
#include "display.h"
#include "globalopts.h"
#include "menutree.h"
#include "multitab.h"
#include "shortcuts.h"
#if HAVE_COMPOSITE
#include <gdk/gdkx.h>
#include "x11support.h"
#endif

#define HORIZ_TAB_WIDTH 120

#if GTK_CHECK_VERSION(3,0,0)
#define HAVE_COLORMAP 0
#else
#define HAVE_COLORMAP 1
#endif

struct MultiTab {
    MultiWin *parent;
    GtkWidget *widget;            /* Top-level widget in notebook */
    char *window_title;
    char *window_title_template;
    char *icon_title;
    GtkWidget *popup_menu_item, *menu_bar_item;
    GtkWidget *active_widget;
    gpointer user_data;
    GtkWidget *label;
    GtkWidget *label_bg;
    GtkWidget *menu_label;
    GtkAdjustment *adjustment;
    double scroll_step;
    gboolean attention;
    guint attention_tag;
    GtkWidget *close_button;
    GtkWidget *label_box;
    void (*label_packer)(GtkBox *, GtkWidget *, gboolean, gboolean, guint);
    const char *status_stock;
    GtkWidget *image;
    GtkWidget *rename_dialog;
    gboolean postponed_free;
    gboolean old_win_destroyed;
    gboolean title_template_locked;
};

struct MultiWin {
    GtkWidget *gtkwin;        /* Top-level window */
    GtkWidget *vbox;          /* Container for menu bar, tabs and vte widget */
    GtkWidget *notebook;
    MenuTree *menu_bar;
    MenuTree *popup_menu;
    MenuTree *short_popup;
    guint ntabs;
    GList *tabs;
    MultiTab *current_tab;
    GtkPositionType tab_pos;
    gboolean always_show_tabs;
    gpointer user_data_template;
    gulong destroy_handler;
    gboolean ignore_tab_selections;
    gboolean ignore_toggles;
    gboolean ignore_tabs_moving;
    gboolean show_menu_bar;
    Options *shortcuts;
    GtkAccelGroup *accel_group;
    MultiTabSelectionHandler tab_selection_handler;
    gboolean menu_bar_set;        /* Menu bar can be configured either from
                                   profile when opening a window, or when user
                                   clicks on menu. Former case doesn't resize
                                   window and should only be done once; this
                                   flag ensures attempts for subsequent tabs
                                   are ignored */
    MultiWinScrollBar_Position scroll_bar_pos;
    gboolean wrap_switch_tab;
    int zoom_index;
    gboolean fullscreen;
    char *title_template;
    char *default_title_template;
    char *child_title;
#if HAVE_COMPOSITE
    gboolean composite;
#endif
    char *display_name;
    gboolean title_template_locked;
    gboolean clear_demands_attention;
};

static double multi_win_zoom_factors[] = {
    PANGO_SCALE_XX_SMALL / (1.2 *1.2 * 1.2 * 1.2),
    PANGO_SCALE_XX_SMALL / (1.2 * 1.2 * 1.2),
    PANGO_SCALE_XX_SMALL / (1.2 * 1.2),
    PANGO_SCALE_XX_SMALL / 1.2,
    PANGO_SCALE_XX_SMALL,
    PANGO_SCALE_X_SMALL,
    PANGO_SCALE_SMALL,
    PANGO_SCALE_MEDIUM,
    PANGO_SCALE_LARGE,
    PANGO_SCALE_X_LARGE,
    PANGO_SCALE_XX_LARGE,
    PANGO_SCALE_XX_LARGE * 1.2,
    PANGO_SCALE_XX_LARGE * 1.2 * 1.2,
    PANGO_SCALE_XX_LARGE * 1.2 * 1.2 * 1.2,
    PANGO_SCALE_XX_LARGE * 1.2 * 1.2 * 1.2 * 1.2
};
#define MULTI_WIN_NORMAL_ZOOM_INDEX 7
#define MULTI_WIN_N_ZOOM_FACTORS 15

static char *multi_win_role_prefix = NULL;
static int multi_win_role_index = 0;

static MultiTabFiller multi_tab_filler;
static MultiTabDestructor multi_tab_destructor;
static MultiWinMenuSignalConnector multi_win_menu_signal_connector;
static MultiWinGeometryFunc multi_win_geometry_func;
static MultiWinSizeFunc multi_win_size_func;
static MultiWinDefaultSizeFunc multi_win_default_size_func;
static MultiTabToNewWindowHandler multi_tab_to_new_window_handler;
static MultiWinZoomHandler multi_win_zoom_handler;
MultiWinGetDisableMenuShortcuts multi_win_get_disable_menu_shortcuts;
static MultiWinInitialTabs multi_win_initial_tabs;
static MultiWinDeleteHandler multi_win_delete_handler;
static MultiTabGetShowCloseButton multi_tab_get_show_close_button;

static gboolean multi_win_notify_tab_removed(MultiWin *, MultiTab *);

static void multi_win_add_tab(MultiWin *, MultiTab *, int position,
        gboolean notify_only);

static void multi_tab_add_menutree_items(MultiWin * win, MultiTab * tab,
        int position);

static void multi_win_select_tab_action(GtkCheckMenuItem *widget,
        MultiTab * tab);

static void multi_win_destructor(MultiWin *win, gboolean destroy_widgets);

static void multi_win_set_icon_title(MultiWin *win, const char *title);

static void multi_win_restore_size(MultiWin *win)
{
    MultiTab *tab = win->current_tab;
    int w = -1;
    int h = -1;
    GtkRequisition win_rq, term_rq;
    
    if (!tab || !tab->active_widget ||
            !gtk_widget_get_realized(tab->active_widget))
    {
        return;
    }
    if (multi_win_is_maximised(win) || multi_win_is_fullscreen(win))
        return;
    /* Find new difference between window and term widget (padding) */
    gtk_widget_size_request(win->gtkwin, &win_rq);
    gtk_widget_size_request(tab->active_widget, &term_rq);
    /*
    g_debug("Window request %dx%d, term %dx%d",
            win_rq.width, win_rq.height, term_rq.width, term_rq.height);
    */
    /* What size is the terminal supposed to be? */
    multi_win_size_func(tab->user_data, TRUE, &w, &h);
    /* Resize window to terminal's previous size + new padding */
    gtk_window_resize(GTK_WINDOW(win->gtkwin),
            w + win_rq.width - term_rq.width,
            h + win_rq.height - term_rq.height);
}

MultiTab *multi_tab_get_from_widget(GtkWidget *widget)
{
    return g_object_get_data(G_OBJECT(widget), "roxterm_tab");
}


void multi_tab_popup_menu(MultiTab * tab, guint button, guint32 event_time)
{
    GtkMenu *menu = GTK_MENU(menutree_get_top_level_widget
            (tab->parent->show_menu_bar ? tab->parent->short_popup :
            tab->parent->popup_menu));
    
    gtk_menu_set_screen(menu, gtk_widget_get_screen(tab->widget));
    gtk_menu_popup(menu, NULL, NULL, NULL, NULL, button, event_time);
}


void multi_tab_init(MultiTabFiller filler, MultiTabDestructor destructor,
    MultiWinMenuSignalConnector menu_signal_connector,
    MultiWinGeometryFunc geometry_func, MultiWinSizeFunc size_func,
    MultiWinDefaultSizeFunc default_size_func,
    MultiTabToNewWindowHandler tab_to_new_window_handler,
    MultiWinZoomHandler zoom_handler,
    MultiWinGetDisableMenuShortcuts get_disable_menu_shortcuts,
    MultiWinInitialTabs initial_tabs,
    MultiWinDeleteHandler delete_handler,
    MultiTabGetShowCloseButton get_show_close_button
    )
{
    multi_tab_filler = filler;
    multi_tab_destructor = destructor;
    multi_win_menu_signal_connector = menu_signal_connector;
    multi_win_geometry_func = geometry_func;
    multi_win_size_func = size_func;
    multi_win_default_size_func = default_size_func;
    multi_tab_to_new_window_handler = tab_to_new_window_handler;
    multi_win_zoom_handler = zoom_handler;
    multi_win_get_disable_menu_shortcuts = get_disable_menu_shortcuts;
    multi_win_initial_tabs = initial_tabs;
    multi_win_delete_handler = delete_handler;
    multi_tab_get_show_close_button = get_show_close_button;
}

MultiTab *multi_tab_new(MultiWin * parent, gpointer user_data_template)
{
    MultiTab *tab = g_new0(MultiTab, 1);
    int pos;

    tab->status_stock = NULL;
    tab->widget = multi_tab_filler(parent, tab, user_data_template,
        &tab->user_data, &tab->active_widget, &tab->adjustment);
    g_object_set_data(G_OBJECT(tab->widget), "roxterm_tab", tab);

    if (parent->current_tab)
    {
        pos = multi_tab_get_page_num(parent->current_tab) + 1;
        if (pos == parent->ntabs)
            pos = -1;
    }
    else
    {
        pos = -1;
    }
    multi_win_add_tab(parent, tab, pos, FALSE);
    multi_win_select_tab(parent, tab);

    return tab;
}

static void multi_tab_delete_without_notifying_parent(MultiTab * tab,
        gboolean destroy_widgets)
{
    if (tab->rename_dialog)
    {
        gtk_widget_destroy(tab->rename_dialog);
        tab->postponed_free = TRUE;
    }
    else
    {
        tab->postponed_free = FALSE;
    }
    (*multi_tab_destructor) (tab->user_data);
    tab->user_data = NULL;

    g_free(tab->window_title);
    tab->window_title = NULL;
    g_free(tab->window_title_template);
    tab->window_title_template = NULL;
    g_free(tab->icon_title);
    tab->icon_title = NULL;
    if (destroy_widgets && tab->widget)
    {
        gtk_widget_destroy(tab->widget);
        tab->widget = NULL;
    }
    /* if !destroy_widgets menutrees are being destroyed anyway,
     * so no need to update */
    if (destroy_widgets && tab->popup_menu_item)
    {
        menutree_remove_tab(tab->parent->popup_menu, tab->popup_menu_item);
        tab->popup_menu_item = NULL;
    }
    if (destroy_widgets && tab->menu_bar_item)
    {
        menutree_remove_tab(tab->parent->menu_bar, tab->menu_bar_item);
        tab->menu_bar_item = NULL;
    }
    if (!tab->postponed_free)
        g_free(tab);
}

void multi_tab_delete(MultiTab * tab)
{
    MultiWin *win = tab->parent;

    win->ignore_tabs_moving = TRUE;
    multi_tab_delete_without_notifying_parent(tab, TRUE);
    if (!multi_win_notify_tab_removed(win, tab))
    {
        win->ignore_tabs_moving = FALSE;
    }
}

GtkWidget *multi_tab_get_widget(MultiTab * tab)
{
    return tab->widget;
}

const char *multi_tab_get_display_name(MultiTab *tab)
{
    return tab->parent ? tab->parent->display_name : NULL;
}

void multi_win_set_geometry_hints(MultiWin *win, GtkWidget *child,
    GdkGeometry *geometry, GdkWindowHints geom_mask)
{
    gtk_window_set_geometry_hints(GTK_WINDOW(win->gtkwin), child,
        geometry, geom_mask);
}

static void multi_win_set_geometry_hints_for_tab(MultiWin * win, MultiTab * tab)
{
    GdkGeometry geom;
    GdkWindowHints hints;

    if (multi_win_geometry_func)
    {
        (*multi_win_geometry_func) (tab->user_data, &geom, &hints);
        multi_win_set_geometry_hints(win, tab->active_widget, &geom, hints);
    }
}

static char *make_title(const char *template, const char *title)
{
    char *title0 = NULL;
    
    if (template)
    {
        if (strstr(template, "%s"))
        {
            title0 = g_strdup_printf(template, title ? title: "");
        }
        else
        {
            title0 = g_strdup(template);
        }
    }
    return title0;
}

void multi_tab_set_icon_title(MultiTab * tab, const char *title)
{
    MultiWin *win = tab->parent;

    g_free(tab->icon_title);
    tab->icon_title = title ? g_strdup(title) : NULL;
    if (win->current_tab == tab)
    {
        multi_win_set_icon_title(win, tab->icon_title);
    }
}

static gboolean check_title_template(const char *tt)
{
    const char *c;
    gboolean lwpc = FALSE;
    gboolean got_pcs = FALSE;
    
    c = tt;
    do
    {
        if (*c == '%')
        {
            /* Check for illegal trailing % */
            if (!lwpc && *(c + 1) == 0)
                return FALSE;
            /* lwpc is FALSE after even # of %s, TRUE after odd # */
            lwpc = !lwpc;
        }
        else
        {
            if (lwpc)
            {
                if (*c == 's')
                {
                    if (got_pcs)
                        return FALSE;
                    got_pcs = TRUE;
                }
                else
                {
                    return FALSE;
                }
            }
            lwpc = FALSE;
        }
    }
    while (*(c++));
    return TRUE;
}

static gboolean validate_title_template(GtkWindow *parent, const char *tt)
{
    if (tt && !check_title_template(tt))
    {
        static char *bad_template = NULL;
    
        if (!bad_template || strcmp(bad_template, tt))
        {
            dlg_warning(parent,
              _("'%s' contains invalid %% sequences for a title template"),
              tt);
            g_free(bad_template);
            bad_template = g_strdup(tt);
        }
        return FALSE;
    }
    return TRUE;
}

static void multi_tab_set_full_window_title(MultiTab * tab,
        const char *template, const char *title)
{
    MultiWin *win = tab->parent;
    char *actual_title = g_strdup_printf(template ? template : "%s",
            title ? title : "");

    if (tab->label)
    {
        char *menu_text = g_strdup_printf("%d. %s",
                gtk_notebook_page_num(GTK_NOTEBOOK(win->notebook),
                        tab->widget) + 1,
                actual_title);
        
        gtk_label_set_text(GTK_LABEL(tab->label), actual_title);
        gtk_label_set_text(GTK_LABEL(tab->menu_label), menu_text);
        g_free(menu_text);
    }
    if (win)
    {
        win->ignore_toggles = TRUE;
        if (win->current_tab == tab)
            multi_win_set_title(win, actual_title);
        if (tab->popup_menu_item)
        {
            tab->popup_menu_item = menutree_change_tab_title
                (win->popup_menu, tab->popup_menu_item, actual_title);
            g_signal_connect(tab->popup_menu_item, "toggled",
                G_CALLBACK(multi_win_select_tab_action), tab);
        }
        if (tab->menu_bar_item)
        {
            tab->menu_bar_item = menutree_change_tab_title
                (win->menu_bar, tab->menu_bar_item, actual_title);
            g_signal_connect(tab->menu_bar_item, "toggled",
                G_CALLBACK(multi_win_select_tab_action), tab);
        }
        win->ignore_toggles = FALSE;
    }
    g_free(actual_title);
}

void multi_tab_set_window_title(MultiTab * tab, const char *title)
{
    g_free(tab->window_title);
    tab->window_title = title ? g_strdup(title) : NULL;
    multi_tab_set_full_window_title(tab, tab->window_title_template, title);
}

void multi_tab_set_window_title_template(MultiTab * tab, const char *template)
{
    GtkWidget *gwin = tab->parent ? tab->parent->gtkwin : NULL;
    
    if (!validate_title_template(gwin ? GTK_WINDOW(gwin) : NULL,
            template))
    {
        return;
    }
    if (tab->title_template_locked)
        return;
    g_free(tab->window_title_template);
    tab->window_title_template = template ? g_strdup(template) : NULL;
    multi_tab_set_full_window_title(tab, template, tab->window_title);
}

gboolean multi_tab_get_title_template_locked(MultiTab *tab)
{
    return tab->title_template_locked;
}

void multi_tab_set_title_template_locked(MultiTab *tab, gboolean locked)
{
    tab->title_template_locked = locked;
}

const char *multi_tab_get_window_title(MultiTab * tab)
{
    return tab->window_title;
}

const char *multi_tab_get_window_title_template(MultiTab * tab)
{
    return tab->window_title_template;
}

static char *multi_tab_get_full_window_title(MultiTab * tab)
{
    return make_title(tab->window_title_template, tab->window_title);
}

const char *multi_tab_get_icon_title(MultiTab * tab)
{
    return tab->icon_title;
}

gpointer multi_tab_get_user_data(MultiTab * tab)
{
    return tab->user_data;
}

void multi_tab_connect_tab_selection_handler(MultiWin * win,
    MultiTabSelectionHandler handler)
{
    win->tab_selection_handler = handler;
}

int multi_tab_get_page_num(MultiTab *tab)
{
    return gtk_notebook_page_num(GTK_NOTEBOOK(tab->parent->notebook),
            tab->widget);
}

MultiTab *multi_tab_get_tab_under_pointer(int x, int y)
{
    MultiWin *win = multi_win_get_win_under_pointer();
    GList *tab_node;
    GtkPositionType tab_pos;
    gboolean vert_tabs;
    GtkAllocation allocation;

    if (!win)
        return NULL;
    if (win->ntabs == 1)
        return win->tabs->data;
    tab_pos = win->tab_pos;
    vert_tabs = (tab_pos == GTK_POS_LEFT || tab_pos == GTK_POS_RIGHT);
    for (tab_node = win->tabs; tab_node; tab_node = g_list_next(tab_node))
    {
        int x0, y0, x1, y1;
        MultiTab *tab = tab_node->data;
        GtkWidget *label = gtk_notebook_get_tab_label(
                GTK_NOTEBOOK(win->notebook), tab->widget);

        if (!gtk_widget_get_mapped(label))
            continue;
        gdk_window_get_origin(gtk_widget_get_window(label), &x0, &y0);
        gtk_widget_get_allocation(label, &allocation);
        x0 += allocation.x;
        y0 += allocation.y;
        x1 = x0 + allocation.width;
        y1 = y0 + allocation.height;
        if (vert_tabs && y >= y0 && y < y1)
            return tab;
        else if (!vert_tabs && x >= x0 && x < x1)
            return tab;
    }
    return NULL;
}

MultiWin *multi_tab_get_parent(MultiTab *tab)
{
    return tab->parent;
}

inline static void
multi_win_shade_item_in_both_menus(MultiWin * win, MenuTreeID id,
    gboolean shade)
{
    gtk_widget_set_sensitive(menutree_get_widget_for_id(win->menu_bar, id),
        !shade);
    gtk_widget_set_sensitive(menutree_get_widget_for_id(win->popup_menu, id),
        !shade);
}

inline static gboolean multi_win_at_first_tab(MultiWin *win)
{
    return g_list_previous(g_list_find(win->tabs, win->current_tab)) == NULL;
}

inline static gboolean multi_win_at_last_tab(MultiWin *win)
{
    return g_list_next(g_list_find(win->tabs, win->current_tab)) == NULL;
}

/* Returns TRUE if menu items should be shaded based on wrap_switch_tab flag
 * and on whether there's only one tab */
inline static gboolean multi_win_override_shade_next_prev_tab(MultiWin *win)
{
    return win->ntabs == 1 || !win->wrap_switch_tab;
}

static void multi_win_shade_for_previous_tab(MultiWin *win)
{
    gboolean shade = multi_win_override_shade_next_prev_tab(win) &&
            multi_win_at_first_tab(win);
            
    multi_win_shade_item_in_both_menus(win, MENUTREE_TABS_PREVIOUS_TAB,
            shade);
    multi_win_shade_item_in_both_menus(win, MENUTREE_TABS_MOVE_TAB_LEFT,
            shade);
}

static void multi_win_shade_for_next_tab(MultiWin * win)
{
    gboolean shade = multi_win_override_shade_next_prev_tab(win) &&
            multi_win_at_last_tab(win);
            
    multi_win_shade_item_in_both_menus(win, MENUTREE_TABS_NEXT_TAB,
            shade);
    multi_win_shade_item_in_both_menus(win, MENUTREE_TABS_MOVE_TAB_RIGHT,
            shade);
}

inline static void multi_win_shade_for_next_and_previous_tab(MultiWin * win)
{
    multi_win_shade_for_previous_tab(win);
    multi_win_shade_for_next_tab(win);
}

inline static void multi_win_shade_menus_for_tabs(MultiWin * win)
{
    multi_win_shade_for_next_and_previous_tab(win);
}

static void multi_tab_remove_menutree_items(MultiWin * win, MultiTab * tab)
{
    if (tab->menu_bar_item)
    {
        menutree_remove_tab(win->menu_bar, tab->menu_bar_item);
        tab->menu_bar_item = NULL;
    }
    if (tab->popup_menu_item)
    {
        menutree_remove_tab(win->popup_menu, tab->popup_menu_item);
        tab->popup_menu_item = NULL;
    }
}

void multi_tab_move_to_position(MultiTab *tab, int position, gboolean reorder)
{
    MultiWin *win = tab->parent;

    if (reorder)
    {
        gtk_notebook_reorder_child(GTK_NOTEBOOK(win->notebook),
                tab->widget, position);
    }
    win->tabs = g_list_remove(win->tabs, tab);
    win->tabs = g_list_insert(win->tabs, tab, position);
    multi_win_shade_menus_for_tabs(win);
    multi_tab_remove_menutree_items(win, tab);
    multi_tab_add_menutree_items(win, tab, position);
}

gboolean multi_tab_remove_from_parent(MultiTab *tab, gboolean notify_only)
{
    MultiWin *win = tab->parent;
    gboolean destroyed;

    g_return_val_if_fail(win, TRUE);
    win->ignore_tabs_moving = TRUE;
    if (!notify_only)
    {
        g_object_ref(tab->widget);
        gtk_notebook_remove_page(GTK_NOTEBOOK(win->notebook),
                multi_tab_get_page_num(tab));
        tab->close_button = NULL;
    }
    multi_tab_remove_menutree_items(win, tab);
    destroyed = multi_win_notify_tab_removed(win, tab);
    if (!destroyed)
    {
        win->ignore_tabs_moving = FALSE;
    }
    tab->parent = NULL;
    return destroyed;
}

void multi_tab_move_to_new_window(MultiWin *win, MultiTab *tab, int position)
{
    MultiWin *old_win = tab->parent;
    gboolean old_win_destroyed;
    
    multi_win_set_always_show_tabs(win, old_win->always_show_tabs);
    multi_win_set_show_menu_bar(win, old_win->show_menu_bar);
    if (multi_win_is_fullscreen(old_win))
        multi_win_set_fullscreen(win, TRUE);
    else if (multi_win_is_maximised(old_win))
        gtk_window_maximize(GTK_WINDOW(win->gtkwin));
    if (!win->tabs)
    {
        win->default_title_template = old_win->default_title_template ?
                g_strdup(old_win->default_title_template) : NULL;
        win->title_template = old_win->default_title_template ?
                g_strdup(old_win->default_title_template) : NULL;
    }
    old_win_destroyed = old_win && old_win->ntabs <= 1;
    multi_tab_remove_from_parent(tab, FALSE);
    multi_win_add_tab(win, tab, position, FALSE);
    multi_win_set_geometry_hints_for_tab(win, tab);
    if (multi_tab_to_new_window_handler)
        multi_tab_to_new_window_handler(win, tab, old_win_destroyed);
    /* Remove extra references added by multi_tab_remove_from_parent */
    g_object_unref(tab->widget);
}

static gboolean multi_tab_toggle_attention(gpointer data)
{
    MultiTab *tab = data;
    
    gtk_event_box_set_visible_window(GTK_EVENT_BOX(tab->label_bg),
            tab->attention = !tab->attention);
    return TRUE;
}

void multi_tab_draw_attention(MultiTab *tab)
{
    multi_tab_cancel_attention(tab);
    multi_tab_toggle_attention(tab);
    tab->attention_tag = g_timeout_add(500, multi_tab_toggle_attention, tab);
}

void multi_tab_cancel_attention(MultiTab *tab)
{
    if (tab->attention_tag)
    {
        g_source_remove(tab->attention_tag);
        tab->attention_tag = 0;
    }
    else
    {
        return;
    }
    if (tab->attention)
    {
        multi_tab_toggle_attention(tab);
        tab->attention = FALSE;
    }
}

#if 0
/* Force tab width to something "nice". Unfortunately we can't
 * easily find the window's size when we're adding the first tab. */
static void multi_tab_set_single_size(MultiTab *tab)
{
    g_object_set(G_OBJECT(tab->parent->notebook), "homogeneous", FALSE, NULL);
    gtk_container_child_set(GTK_CONTAINER(tab->parent->notebook), tab->widget,
            "tab-expand", FALSE, "tab-fill", FALSE, NULL);
    gtk_widget_set_size_request(tab->label, 240, -1);
}
#endif

static void multi_win_set_full_title(MultiWin *win,
        const char *template, const char *title)
{
    if (win->gtkwin)
    {
        char *title0 = make_title(template, title);
        
        gtk_window_set_title(GTK_WINDOW(win->gtkwin), title0);
        g_free(title0);
    }
}

void multi_win_set_title(MultiWin *win, const char *title)
{
    if (win->child_title != title)
    {
        g_free(win->child_title);
        win->child_title = title ? g_strdup(title) : NULL;
    }
    multi_win_set_full_title(win, win->title_template, title);
}

static void multi_win_set_icon_title(MultiWin *win, const char *title)
{
    GdkWindow *w = gtk_widget_get_window(win->gtkwin);
    if (w)
        gdk_window_set_icon_name(w, title);
}

void multi_win_select_tab(MultiWin * win, MultiTab * tab)
{
    /* This is called by anything that causes a change of tab to keep things
     * consistent; doing this will cause extra tab change related events to be
     * generated so we have to ignore them for the duration */
    if (win->ignore_tab_selections || tab == win->current_tab)
    {
        return;
    }
    win->ignore_tab_selections = TRUE;
    win->ignore_toggles = TRUE;
    win->current_tab = tab;
    if (tab)
    {
        char *title = multi_tab_get_full_window_title(tab);
        
        multi_tab_cancel_attention(tab);
        multi_tab_set_status_stock(tab, NULL);
        win->user_data_template = tab->user_data;
        gtk_notebook_set_current_page(GTK_NOTEBOOK(win->notebook),
            multi_tab_get_page_num(tab));
        gtk_widget_grab_focus(tab->active_widget);
        multi_win_set_title(win, title);
        g_free(title);
        multi_win_set_icon_title(win, tab->icon_title);
        menutree_select_tab(win->popup_menu, tab->popup_menu_item);
        menutree_select_tab(win->menu_bar, tab->menu_bar_item);
        if (gtk_widget_get_realized(tab->active_widget))
        {
            if (win->tab_selection_handler)
                win->tab_selection_handler(tab->user_data, tab);
            multi_win_set_geometry_hints_for_tab(win, tab);
        }
    }
    multi_win_shade_for_next_and_previous_tab(win);
    /* FIXME: Ideally we should shade scroll up/down menu items if tab doesn't
     * have an adjustment, but in this implementation they always do
     */
    win->ignore_tab_selections = FALSE;
    win->ignore_toggles = FALSE;
}

static void add_menu_bar(MultiWin *win)
{
    GtkWidget *menu_bar;

    if (win->show_menu_bar)
        return;
    menu_bar = menutree_get_top_level_widget(win->menu_bar);
    gtk_box_pack_start(GTK_BOX(win->vbox), menu_bar, FALSE, FALSE, 0);
    gtk_box_reorder_child(GTK_BOX(win->vbox), menu_bar, 0);
    gtk_widget_show(menu_bar);
    win->show_menu_bar = TRUE;
}

static void remove_menu_bar(MultiWin *win)
{
    GtkWidget *menu_bar;

    if (!win->show_menu_bar)
        return;
    menu_bar = menutree_get_top_level_widget(win->menu_bar);
    gtk_widget_hide(menu_bar);
    gtk_container_remove(GTK_CONTAINER(win->vbox), menu_bar);
    win->show_menu_bar = FALSE;
}

void multi_win_set_show_menu_bar(MultiWin * win, gboolean show)
{
    if (win->menu_bar_set == show)
        return;
    win->menu_bar_set = show;
    if (show)
        add_menu_bar(win);
    else
        remove_menu_bar(win);
    menutree_set_show_menu_bar_active(win->menu_bar, show);
    menutree_set_show_menu_bar_active(win->popup_menu, show);
    menutree_set_show_menu_bar_active(win->short_popup, show);
    multi_win_restore_size(win);
}

gboolean multi_win_get_show_menu_bar(MultiWin * win)
{
    return win->show_menu_bar;
}

void multi_win_set_fullscreen(MultiWin *win, gboolean fullscreen)
{
    if (fullscreen == win->fullscreen)
        return;
    if (fullscreen)
    {
        gtk_window_fullscreen(GTK_WINDOW(win->gtkwin));
    }
    else
    {
        gtk_window_unfullscreen(GTK_WINDOW(win->gtkwin));
    }
    win->fullscreen = fullscreen;
}

static gboolean multi_win_state_event_handler(GtkWidget *widget,
        GdkEventWindowState *event, MultiWin *win)
{
    if (event->changed_mask & GDK_WINDOW_STATE_FULLSCREEN)
    {
        win->fullscreen =
                (event->new_window_state & GDK_WINDOW_STATE_FULLSCREEN) != 0;
        menutree_set_fullscreen_active(win->menu_bar, win->fullscreen);
        menutree_set_fullscreen_active(win->popup_menu, win->fullscreen);
    }
    return FALSE;
}

static void multi_win_realize_handler(GtkWidget *win, gpointer data)
{
    GdkWindow *w = gtk_widget_get_window(win);

    gdk_window_set_group(w, w);
    (void) data;
}

static void multi_win_destroy_handler(GObject * obj, MultiWin * win)
{
    (void) obj;

    multi_win_destructor(win, FALSE);
}

static void multi_win_menutree_deleted_handler(MenuTree * tree, gpointer data)
{
    MultiWin *win = data;

    if (win->menu_bar == tree)
        win->menu_bar = NULL;
    else if (win->popup_menu == tree)
        win->popup_menu = NULL;
    else if (win->short_popup == tree)
        win->short_popup = NULL;
    else
    {
        g_warning("Unknown MenuTree deleted");
    }
}

static void
multi_win_page_switched(GtkNotebook * notebook, GtkWidget *page,
    guint page_num, MultiWin * win)
{
    MultiTab *tab = multi_tab_get_from_widget(
            gtk_notebook_get_nth_page(GTK_NOTEBOOK(win->notebook), page_num));

    if (win->current_tab == tab)
        return;
    multi_win_select_tab(win, tab);
}

static void tab_set_name_from_clipboard_callback(GtkClipboard *clp,
        const gchar *text, gpointer data)
{
    MultiTab *tab = (MultiTab *) data;
    
    if (text == NULL || tab == NULL)
        return;
    multi_tab_set_window_title_template(tab, text);
}

static gboolean multi_win_focus_in(GtkWidget *widget, GdkEventFocus *event,
        MultiWin *win)
{
    multi_win_all = g_list_remove(multi_win_all, win);
    multi_win_all = g_list_prepend(multi_win_all, win);
    gtk_window_set_urgency_hint(GTK_WINDOW(win->gtkwin), FALSE);
    return FALSE;
}

static gboolean tab_clicked_handler(GtkWidget *widget,
        GdkEventButton *event, MultiTab *tab)
{
    if (event->type != GDK_BUTTON_PRESS)
        return FALSE;
    
    switch (event->button)
    {
        case 2:
            gtk_clipboard_request_text(gtk_clipboard_get(GDK_SELECTION_PRIMARY),
                                       tab_set_name_from_clipboard_callback,
                                       tab);
            break;
        default:
            break;
    }
    return FALSE;
}

static void page_reordered_callback(GtkNotebook *notebook, GtkWidget *child,
        guint page_num, MultiWin *win)
{
    MultiTab *tab = multi_tab_get_from_widget(child);

    g_return_if_fail(tab);
    multi_tab_move_to_position(tab, page_num, FALSE);
}

static void page_added_callback(GtkNotebook *notebook, GtkWidget *child,
        guint page_num, MultiWin *win)
{
    MultiTab *tab = multi_tab_get_from_widget(child);
    gboolean old_win_destroyed;

    g_return_if_fail(tab);
    if (!win->ignore_tabs_moving)
    {
        if (tab->parent == win)
        {
            /* Dragged in from same window so do nothing */
            return;
        }
        if (tab->parent)
        {
            old_win_destroyed = multi_tab_remove_from_parent(tab, TRUE);
        }
        else
        {
            old_win_destroyed = TRUE;
            g_warning("Page added had no previous parent");
        }
        multi_win_add_tab(win, tab, page_num, TRUE);
        multi_tab_to_new_window_handler(win, tab, old_win_destroyed);
        if (win->ntabs == 1)
        {
            /* multi_tab_set_single_size(tab); */
            multi_win_show(win);
        }
    }
}

static GtkNotebook *multi_win_notebook_creation_hook(GtkNotebook *source,
        GtkWidget *page, gint x, gint y, gpointer data)
{
    MultiTab *tab = multi_tab_get_from_widget(page);
    MultiWin *win;

    g_return_val_if_fail(tab, NULL);
    win = multi_win_new_for_tab(tab->parent->display_name, x, y, tab);
    /* Defer showing till page_added_callback because we can't set size
     * correctly until the tab has been added to the notebook */
    return GTK_NOTEBOOK(win->notebook);
}

MultiWin *multi_win_new_for_tab(const char *display_name, int x, int y,
        MultiTab *tab)
{
    gboolean disable_menu_shortcuts, disable_tab_shortcuts;
    MultiWin *win = tab->parent;
    int w, h;
    GtkWindow *gwin = GTK_WINDOW(win->gtkwin);

    gtk_window_get_size(gwin, &w, &h);
    multi_win_get_disable_menu_shortcuts(tab->user_data,
            &disable_menu_shortcuts, &disable_tab_shortcuts);
    win = multi_win_new_blank(display_name,
                multi_win_get_shortcut_scheme(win), win->zoom_index,
                disable_menu_shortcuts, disable_tab_shortcuts,
                win->tab_pos, win->always_show_tabs);
    multi_win_set_geometry_hints_for_tab(win, tab);
    gwin = GTK_WINDOW(win->gtkwin);
    gtk_window_set_default_size(gwin, w, h);
    gtk_window_move(gwin, MAX(x - 20, 0), MAX(y - 8, 0));
    gtk_widget_show_all(win->notebook);
    return win;
}

static void multi_win_close_tab_clicked(GtkWidget *widget, MultiTab *tab)
{
    multi_tab_delete(tab);
}

MultiWin *multi_win_clone(MultiWin *old,
        gpointer user_data_template, gboolean always_show_tabs)
{
    GtkPositionType tab_pos = GTK_POS_TOP;
    int num_tabs = 1;
    char geom[16];
    int width, height;

    multi_win_initial_tabs(user_data_template, &tab_pos, &num_tabs);
    multi_win_default_size_func(multi_tab_get_user_data(old->current_tab),
            &width, &height);
    sprintf(geom, "%dx%d", width, height);
    return multi_win_new_with_geom(old->display_name, old->shortcuts,
            old->zoom_index, user_data_template, geom,
            num_tabs, tab_pos, always_show_tabs);
}

static void multi_win_new_window_action(MultiWin * win)
{
    multi_win_clone(win,
            win->current_tab ?
                    win->current_tab->user_data : win->user_data_template,
            win->always_show_tabs);
}

static void multi_win_new_tab_action(MultiWin * win)
{
    multi_tab_new(win, win->current_tab ? win->current_tab->user_data :
        win->user_data_template);
}

static void multi_win_close_tab_action(MultiWin * win)
{
    multi_tab_delete(win->current_tab);
}

static void multi_win_name_tab_action(MultiWin * win)
{
    MultiTab *tab = win->current_tab;
    g_return_if_fail(tab);
    GtkWidget *dialog_w = gtk_dialog_new_with_buttons(_("Name Tab"),
            GTK_WINDOW(win->gtkwin),
            GTK_DIALOG_MODAL | GTK_DIALOG_DESTROY_WITH_PARENT,
            GTK_STOCK_CANCEL, GTK_RESPONSE_CANCEL,
            GTK_STOCK_APPLY, GTK_RESPONSE_APPLY,
            NULL);
    GtkDialog *dialog = GTK_DIALOG(dialog_w);
    GtkWidget *name_w = gtk_entry_new();
    GtkEntry *name_e = GTK_ENTRY(name_w);
    const char *name = tab->window_title_template;
    int response;

    tab->rename_dialog = dialog_w;
    gtk_dialog_set_default_response(dialog, GTK_RESPONSE_APPLY);
    gtk_box_pack_start(GTK_BOX(gtk_dialog_get_content_area(dialog)),
            name_w, TRUE, TRUE, 8);
    gtk_entry_set_activates_default(name_e, TRUE);
    gtk_entry_set_text(name_e, name ? name : "");
    gtk_widget_show_all(dialog_w);
    response = gtk_dialog_run(dialog);
    switch (response)
    {
        case GTK_RESPONSE_NONE:
        case GTK_RESPONSE_DELETE_EVENT:
            /* Don't destroy */
            break;
        case GTK_RESPONSE_APPLY:
            name = gtk_entry_get_text(name_e);
            tab->title_template_locked = FALSE;
            if (name && !name[0])
                name = NULL;
            multi_tab_set_window_title_template(tab, name);
            tab->title_template_locked = (name != NULL);
            /* Fall through to destroy */
        default:
            gtk_widget_destroy(dialog_w);
            break;
    }
    tab->rename_dialog = NULL;
    if (tab->postponed_free)
        g_free(tab);
}

static void multi_win_set_window_title_action(MultiWin * win)
{
    MultiTab *tab = win->current_tab;
    g_return_if_fail(tab);
    GtkWidget *dialog_w = gtk_dialog_new_with_buttons(_("Set Window Title"),
            GTK_WINDOW(win->gtkwin),
            GTK_DIALOG_MODAL | GTK_DIALOG_DESTROY_WITH_PARENT,
            GTK_STOCK_CANCEL, GTK_RESPONSE_CANCEL,
            GTK_STOCK_APPLY, GTK_RESPONSE_APPLY,
            NULL);
    GtkDialog *dialog = GTK_DIALOG(dialog_w);
    GtkWidget *title_w = gtk_entry_new();
    GtkEntry *title_e = GTK_ENTRY(title_w);
    GtkWidget *hbox = gtk_hbox_new(FALSE, 8);
    GtkWidget *img = gtk_image_new_from_stock(GTK_STOCK_DIALOG_INFO,
            GTK_ICON_SIZE_DIALOG);
    GtkWidget *tip_label = gtk_label_new(_("The title string may include '%s' "
            "which is substituted with the title set by the child command "
            "(usually the current directory for shells). No other % "
            "characters or sequences are permitted except '%%' which is "
            "displayed as a single %. Apply an empty string here to use the "
            "profile's title string."));
    int response;
    const char *title;
    GtkBox *content_area = GTK_BOX(gtk_dialog_get_content_area(dialog));

    gtk_dialog_set_default_response(dialog, GTK_RESPONSE_APPLY);
    gtk_box_pack_start(content_area, title_w, FALSE, TRUE, 8);
    gtk_box_pack_start(GTK_BOX(hbox), img, FALSE, TRUE, 0);
    gtk_label_set_line_wrap(GTK_LABEL(tip_label), TRUE);
    gtk_box_pack_start(GTK_BOX(hbox), tip_label, TRUE, TRUE, 0);
    gtk_box_pack_start(content_area, hbox, TRUE, TRUE, 8);
    gtk_entry_set_activates_default(title_e, TRUE);
    gtk_entry_set_text(title_e, win->title_template ? win->title_template : "");
    gtk_widget_show_all(dialog_w);
    response = gtk_dialog_run(dialog);
    switch (response)
    {
        case GTK_RESPONSE_DELETE_EVENT:
        case GTK_RESPONSE_NONE:
            /* Don't destroy */
            break;
        case GTK_RESPONSE_APPLY:
            title = gtk_entry_get_text(title_e);
            if (title && !title[0])
                title = NULL;
            win->title_template_locked = FALSE;
            multi_win_set_title_template(win, title);
            win->title_template_locked = (title != NULL);
            /* Fall through to destroy */
        default:
            gtk_widget_destroy(dialog_w);
            break;
    }
}

static void multi_win_next_tab_action(MultiWin * win)
{
    if (win->wrap_switch_tab && multi_win_at_last_tab(win))
        gtk_notebook_set_current_page(GTK_NOTEBOOK(win->notebook), 0);
    else
        gtk_notebook_next_page(GTK_NOTEBOOK(win->notebook));
}

static void multi_win_previous_tab_action(MultiWin * win)
{
    if (win->wrap_switch_tab && multi_win_at_first_tab(win))
    {
        gtk_notebook_set_current_page(GTK_NOTEBOOK(win->notebook),
                win->ntabs - 1);
    }
    else
    {
        gtk_notebook_prev_page(GTK_NOTEBOOK(win->notebook));
    }
}

static void multi_win_select_tab_action(GtkCheckMenuItem *widget,
        MultiTab * tab)
{
    MultiWin *win = tab->parent;

    if (win->ignore_toggles)
        return;
    if (gtk_check_menu_item_get_active(widget))
        multi_win_select_tab(win, tab);
}

static void
multi_win_toggle_show_tab_bar_action(GtkCheckMenuItem * item, MultiWin * win)
{
    gboolean show = gtk_check_menu_item_get_active(item);

    if (show != win->always_show_tabs)
        multi_win_set_always_show_tabs(win, show);
}

static void
multi_win_toggle_show_menubar_action(GtkCheckMenuItem * item, MultiWin * win)
{
    gboolean show = gtk_check_menu_item_get_active(item);

    if (show != win->show_menu_bar)
        multi_win_set_show_menu_bar(win, show);
}

static void
multi_win_toggle_fullscreen_action(GtkCheckMenuItem * item, MultiWin * win)
{
    gboolean fs = gtk_check_menu_item_get_active(item);

    if (fs != win->fullscreen)
        multi_win_set_fullscreen(win, fs);
}

static void multi_win_zoom_changed(MultiWin *win)
{
    double zf = multi_win_zoom_factors[win->zoom_index];
    GList *link;

    if (!multi_win_zoom_handler)
        return;
    for (link = win->tabs; link; link = g_list_next(link))
    {
        multi_win_zoom_handler(((MultiTab *) link->data)->user_data, zf,
                win->zoom_index);
    }
}

static void multi_win_zoom_in_action(MultiWin *win)
{
    if (win->zoom_index < MULTI_WIN_N_ZOOM_FACTORS - 1)
    {
        ++win->zoom_index;
        multi_win_zoom_changed(win);
    }
}

static void multi_win_zoom_out_action(MultiWin *win)
{
    if (win->zoom_index > 0)
    {
        --win->zoom_index;
        multi_win_zoom_changed(win);
    }
}

static void multi_win_zoom_norm_action(MultiWin *win)
{
    if (win->zoom_index != MULTI_WIN_NORMAL_ZOOM_INDEX)
    {
        win->zoom_index = MULTI_WIN_NORMAL_ZOOM_INDEX;
        multi_win_zoom_changed(win);
    }
}

static void multi_win_vscroll_by(MultiWin *win, double multiplier)
{
    GtkAdjustment *adj;
    double newval;
    
    adj = win->current_tab->adjustment;
    if (!adj)
        return;
    newval = gtk_adjustment_get_value(adj) +
            multiplier * gtk_adjustment_get_step_increment(adj);
    newval = CLAMP(newval, 0,
            gtk_adjustment_get_upper(adj) - gtk_adjustment_get_page_size(adj));
    gtk_adjustment_set_value(adj, newval);
}

static void multi_win_scroll_up_action(MultiWin *win)
{
    g_return_if_fail(win->current_tab != NULL);
    multi_win_vscroll_by(win, -1);
}

static void multi_win_scroll_down_action(MultiWin *win)
{
    g_return_if_fail(win->current_tab != NULL);
    multi_win_vscroll_by(win, 1);
}

static void multi_win_move_tab_by_one(MultiWin *win, int dir)
{
    MultiTab *tab = win->current_tab;
    int pos;
    
    g_return_if_fail(win->current_tab);
    pos = multi_tab_get_page_num(tab) + dir;
    if (win->wrap_switch_tab)
    {
        if (pos < 0)
            pos = win->ntabs - 1;
        else if (pos >= win->ntabs)
            pos = 0;
    }
    g_return_if_fail(pos >= 0 && pos < win->ntabs);
    multi_tab_move_to_position(tab, pos, TRUE);
}

static void multi_win_move_tab_left_action(MultiWin *win)
{
    multi_win_move_tab_by_one(win, -1);
}

static void multi_win_move_tab_right_action(MultiWin *win)
{
    multi_win_move_tab_by_one(win, 1);
}

static void multi_win_popup_new_term_with_profile(GtkMenu *menu)
{
    gtk_menu_popup(menu, NULL, NULL, NULL, NULL, 0, GDK_CURRENT_TIME);
}

static void multi_win_connect_actions(MultiWin * win)
{
    multi_win_menu_connect_swapped(win, MENUTREE_FILE_NEW_WINDOW, G_CALLBACK
        (multi_win_new_window_action), win, NULL, NULL, NULL);
    multi_win_menu_connect_swapped(win, MENUTREE_FILE_CLOSE_WINDOW, G_CALLBACK
        (multi_win_delete), win, NULL, NULL, NULL);
    multi_win_menu_connect_swapped(win, MENUTREE_FILE_NEW_TAB, G_CALLBACK
        (multi_win_new_tab_action), win, NULL, NULL, NULL);
    multi_win_menu_connect_swapped(win, MENUTREE_FILE_CLOSE_TAB, G_CALLBACK
        (multi_win_close_tab_action), win, NULL, NULL, NULL);
    menutree_signal_connect_swapped(win->popup_menu,
            MENUTREE_FILE_NEW_WINDOW_WITH_PROFILE_HEADER,
            G_CALLBACK(multi_win_popup_new_term_with_profile),
            win->popup_menu->new_win_profiles_menu);
    menutree_signal_connect_swapped(win->popup_menu,
            MENUTREE_FILE_NEW_TAB_WITH_PROFILE_HEADER,
            G_CALLBACK(multi_win_popup_new_term_with_profile),
            win->popup_menu->new_tab_profiles_menu);
    multi_win_menu_connect_swapped(win, MENUTREE_TABS_PREVIOUS_TAB, G_CALLBACK
        (multi_win_previous_tab_action), win, NULL, NULL, NULL);
    multi_win_menu_connect_swapped(win, MENUTREE_TABS_NEXT_TAB, G_CALLBACK
        (multi_win_next_tab_action), win, NULL, NULL, NULL);
    multi_win_menu_connect_swapped(win, MENUTREE_TABS_MOVE_TAB_LEFT, G_CALLBACK
        (multi_win_move_tab_left_action), win, NULL, NULL, NULL);
    multi_win_menu_connect_swapped(win, MENUTREE_TABS_MOVE_TAB_RIGHT, G_CALLBACK
        (multi_win_move_tab_right_action), win, NULL, NULL, NULL);
    multi_win_menu_connect_swapped(win, MENUTREE_TABS_NAME_TAB, G_CALLBACK
        (multi_win_name_tab_action), win, NULL, NULL, NULL);
    multi_win_menu_connect_swapped(win, MENUTREE_EDIT_SET_WINDOW_TITLE,
        G_CALLBACK(multi_win_set_window_title_action), win, NULL, NULL, NULL);
    multi_win_menu_connect(win, MENUTREE_VIEW_SHOW_TAB_BAR, G_CALLBACK
        (multi_win_toggle_show_tab_bar_action), win, NULL, NULL, NULL);
    multi_win_menu_connect(win, MENUTREE_VIEW_SHOW_MENUBAR, G_CALLBACK
        (multi_win_toggle_show_menubar_action), win, NULL, NULL, NULL);
    multi_win_menu_connect(win, MENUTREE_VIEW_FULLSCREEN, G_CALLBACK
        (multi_win_toggle_fullscreen_action), win, NULL, NULL, NULL);
    multi_win_menu_connect_swapped(win, MENUTREE_VIEW_ZOOM_IN, G_CALLBACK
        (multi_win_zoom_in_action), win, NULL, NULL, NULL);
    multi_win_menu_connect_swapped(win, MENUTREE_VIEW_ZOOM_OUT, G_CALLBACK
        (multi_win_zoom_out_action), win, NULL, NULL, NULL);
    multi_win_menu_connect_swapped(win, MENUTREE_VIEW_ZOOM_NORM, G_CALLBACK
        (multi_win_zoom_norm_action), win, NULL, NULL, NULL);
    multi_win_menu_connect_swapped(win, MENUTREE_VIEW_SCROLL_UP, G_CALLBACK
        (multi_win_scroll_up_action), win, NULL, NULL, NULL);
    multi_win_menu_connect_swapped(win, MENUTREE_VIEW_SCROLL_DOWN, G_CALLBACK
        (multi_win_scroll_down_action), win, NULL, NULL, NULL);
}

static void multi_win_set_show_tabs_menu_items(MultiWin *win, gboolean active)
{
    menutree_set_show_tab_bar_active(win->menu_bar, active);
    menutree_set_show_tab_bar_active(win->popup_menu, active);
}

static void multi_win_show_tabs(MultiWin * win)
{
    if (win->tab_pos != -1)
    {
        gtk_notebook_set_show_tabs(GTK_NOTEBOOK(win->notebook), TRUE);
        gtk_notebook_set_show_border(GTK_NOTEBOOK(win->notebook), TRUE);
    }
}

static void multi_win_hide_tabs(MultiWin * win)
{
    gtk_notebook_set_show_tabs(GTK_NOTEBOOK(win->notebook), FALSE);
    gtk_notebook_set_show_border(GTK_NOTEBOOK(win->notebook), FALSE);
}

void multi_win_show(MultiWin *win)
{
    gtk_widget_show(win->notebook);
    gtk_widget_show(win->vbox);
    gtk_widget_show(win->gtkwin);
    g_object_set_data(G_OBJECT(gtk_widget_get_window(win->gtkwin)),
            "ROXTermWin", win);
}

#if HAVE_COMPOSITE
void multi_win_set_colormap(MultiWin *win)
{
    GdkScreen *screen = gtk_widget_get_screen(win->gtkwin);
    GdkColormap *colormap = gdk_screen_get_rgba_colormap(screen);

    if (gdk_screen_is_composited(screen) && colormap)
    {
        gtk_widget_set_colormap(win->gtkwin, colormap);
        win->composite = TRUE;
    }
    else
    {
        gtk_widget_set_colormap(win->gtkwin,
                gdk_screen_get_default_colormap(screen));
        win->composite = FALSE;
    }
}

static void multi_win_composited_changed(GtkWidget *widget, MultiWin *win)
{
    gboolean composited =
            gdk_screen_is_composited(gtk_widget_get_screen(widget));
    
    if (composited != win->composite)
    {
        if (GTK_WIDGET_REALIZED(win->gtkwin))
        {
            /* This section mostly copied from gnome-terminal */
            guint32 user_time;
            gboolean have_desktop;
            guint32 desktop = 0;
            gboolean was_minimized;
            int x, y;
            
            user_time = gdk_x11_display_get_user_time(
                    gtk_widget_get_display (widget));
            
            /* If compositing changed, re-realize the window. Bug #563561 */
            
            gtk_window_get_position(GTK_WINDOW(win->gtkwin), &x, &y);
            was_minimized = x11support_window_is_minimized(win->gtkwin->window);
            have_desktop = x11support_get_wm_desktop(win->gtkwin->window,
                    &desktop);
            gtk_widget_hide (widget);
            gtk_widget_unrealize (widget);
            
            multi_win_set_colormap(win);
            
            gtk_window_move(GTK_WINDOW(win->gtkwin), x, y);
            gtk_widget_realize(win->gtkwin);
            gdk_x11_window_set_user_time(win->gtkwin->window, user_time);
            if (was_minimized)
                gtk_window_iconify(GTK_WINDOW(win->gtkwin));
            else
                gtk_window_deiconify(GTK_WINDOW(win->gtkwin));
            gtk_widget_show(widget);
            if (have_desktop)
                x11support_set_wm_desktop(win->gtkwin->window, desktop);
            win->clear_demands_attention = TRUE;
        }
        else
        {
            multi_win_set_colormap(win);
        }
    }
}

static gboolean multi_win_map_event_handler(GtkWidget *widget,
        GdkEvent *event, MultiWin *win)
{
    if (win->clear_demands_attention)
    {
        x11support_clear_demands_attention(widget->window);
        win->clear_demands_attention = FALSE;
    }
    return FALSE;
}

#endif /* HAVE_COMPOSITE */

MultiWin *multi_win_new_blank(const char *display_name, Options *shortcuts,
        int zoom_index,
        gboolean disable_menu_shortcuts, gboolean disable_tab_shortcuts,
        GtkPositionType tab_pos, gboolean always_show_tabs)
{
    MultiWin *win = g_new0(MultiWin, 1);
#if !GTK_CHECK_VERSION(2, 24, 0)
    static gboolean set_nwc_hook = FALSE;
#endif
    GtkNotebook *notebook;
    char *role = NULL;

#if !GTK_CHECK_VERSION(2, 24, 0)
    if (!set_nwc_hook)
    {
        gtk_notebook_set_window_creation_hook(multi_win_notebook_creation_hook,
                win, NULL);
        set_nwc_hook = TRUE;
    }
#endif

    win->tab_pos = tab_pos;
    win->always_show_tabs = always_show_tabs;
    win->scroll_bar_pos = MultiWinScrollBar_Query;
    if (zoom_index < 0)
        win->zoom_index = MULTI_WIN_NORMAL_ZOOM_INDEX;
    else if (zoom_index >= MULTI_WIN_N_ZOOM_FACTORS)
        win->zoom_index = multi_win_zoom_factors[MULTI_WIN_N_ZOOM_FACTORS - 1];
    else
        win->zoom_index = zoom_index;

    win->gtkwin = gtk_window_new(GTK_WINDOW_TOPLEVEL);
    
    if (display_name)
    {
        GdkScreen *scr;
        
        win->display_name = g_strdup(display_name);
        scr = display_get_screen_for_name(display_name);
        if (scr)
            gtk_window_set_screen(GTK_WINDOW(win->gtkwin), scr);
    }
    role = global_options_lookup_string("role");
    if (role)
    {
        global_options_reset_string("role");
    }
    else if (multi_win_role_prefix)
    {
        role = g_strdup_printf("%s-%d-%x-%d", multi_win_role_prefix,
                getpid(), g_random_int(), ++multi_win_role_index);
    }
    if (role)
    {
        gtk_window_set_role(GTK_WINDOW(win->gtkwin), role);
        g_free(role);
    }
    g_signal_connect(win->gtkwin, "realize",
            G_CALLBACK(multi_win_realize_handler), win);
    win->destroy_handler = g_signal_connect(win->gtkwin, "destroy",
            G_CALLBACK(multi_win_destroy_handler), win);
    if (multi_win_delete_handler)
    {
        g_signal_connect(win->gtkwin, "delete-event",
                G_CALLBACK(multi_win_delete_handler), win);
    }
    
#if HAVE_COMPOSITE
<<<<<<< HEAD
    {
        GdkScreen *screen = gtk_widget_get_screen(win->gtkwin);
#if HAVE_COLORMAP
        GdkColormap *colormap = gdk_screen_get_rgba_colormap(screen);
    
        if (colormap)
            gtk_widget_set_colormap(win->gtkwin, colormap);
#endif /* HAVE_COLORMAP */
        multi_win_composited_changed(screen, win);
        win->composited_changed_tag = g_signal_connect(screen,
                "composited-changed",
                G_CALLBACK(multi_win_composited_changed), win);
    }
#endif /* HAVE_COMPOSITE */
=======
    multi_win_set_colormap(win);
    g_signal_connect(win->gtkwin, "composited-changed",
            G_CALLBACK(multi_win_composited_changed), win);
    g_signal_connect(win->gtkwin, "map-event",
            G_CALLBACK(multi_win_map_event_handler), win);
#endif
>>>>>>> aecb724c

    win->vbox = gtk_vbox_new(FALSE, 0);
    gtk_container_add(GTK_CONTAINER(win->gtkwin), win->vbox);

    options_ref(shortcuts);
    win->shortcuts = shortcuts;
    win->accel_group = gtk_accel_group_new();
    gtk_window_add_accel_group(GTK_WINDOW(win->gtkwin), win->accel_group);

    win->popup_menu = menutree_new(shortcuts, win->accel_group,
        GTK_TYPE_MENU, TRUE, disable_tab_shortcuts, win);
    menutree_connect_destroyed(win->popup_menu,
        G_CALLBACK(multi_win_menutree_deleted_handler), win);

    win->short_popup = menutree_new_short_popup(shortcuts, win->accel_group,
        TRUE, win);
    menutree_connect_destroyed(win->short_popup,
        G_CALLBACK(multi_win_menutree_deleted_handler), win);

    win->menu_bar = menutree_new(shortcuts, win->accel_group,
        GTK_TYPE_MENU_BAR, disable_menu_shortcuts, disable_tab_shortcuts,
        win);
    /* Make sure menu widgets aren't destroyed when removed from window */
    g_object_ref(menutree_get_top_level_widget(win->menu_bar));
    menutree_connect_destroyed(win->menu_bar,
        G_CALLBACK(multi_win_menutree_deleted_handler), win);
    win->show_menu_bar = FALSE;
    
    if (win->tab_pos == GTK_POS_LEFT || win->tab_pos == GTK_POS_RIGHT)
    {
        menutree_change_move_tab_labels(win->popup_menu);
        menutree_change_move_tab_labels(win->menu_bar);
    }

    multi_win_connect_actions(win);
    (*multi_win_menu_signal_connector) (win);
    g_signal_connect(win->gtkwin, "window-state-event",
        G_CALLBACK(multi_win_state_event_handler), win);

    win->notebook = gtk_notebook_new();
    notebook = GTK_NOTEBOOK(win->notebook);
#if GTK_CHECK_VERSION(2, 24, 0)
    g_signal_connect(notebook, "create-window",
            G_CALLBACK(multi_win_notebook_creation_hook), win);
#endif
    gtk_notebook_set_scrollable(notebook, TRUE);
#if !GTK_CHECK_VERSION(3, 0, 0)
    if (win->tab_pos == GTK_POS_LEFT || win->tab_pos == GTK_POS_RIGHT)
    {
        g_object_set(notebook, "tab-hborder", 0, NULL);
    }
    else
    {
        g_object_set(notebook, "tab-vborder", 0, NULL);
    }
#endif
    gtk_notebook_popup_enable(notebook);
    if (always_show_tabs)
    {
        multi_win_set_show_tabs_menu_items(win, TRUE);
        multi_win_show_tabs(win);
    }
    else
    {
        multi_win_set_show_tabs_menu_items(win, FALSE);
        multi_win_hide_tabs(win);
    }
    gtk_box_pack_start(GTK_BOX(win->vbox), win->notebook, TRUE, TRUE, 0);
    g_signal_connect(win->notebook, "switch-page",
        G_CALLBACK(multi_win_page_switched), win);
    g_signal_connect(win->gtkwin, "focus-in-event",
        G_CALLBACK(multi_win_focus_in), win);
#if GTK_CHECK_VERSION(2, 24, 0)
    gtk_notebook_set_group_name(notebook, "ROXTerm");
#else
    gtk_notebook_set_group(notebook, &multi_win_all);
#endif
    g_signal_connect(win->notebook, "page-reordered",
        G_CALLBACK(page_reordered_callback), win);
    g_signal_connect(win->notebook, "page-added",
        G_CALLBACK(page_added_callback), win);
    /* VTE widgets handle these events, so we only get them if they occur over
     * the actual sticky out bit */

    multi_win_all = g_list_append(multi_win_all, win);

    return win;
}

void multi_win_set_role_prefix(const char *role_prefix)
{
    g_free(multi_win_role_prefix);
    multi_win_role_prefix = g_strdup(role_prefix);
}

MultiWin *multi_win_new_full(const char *display_name, Options *shortcuts,
        int zoom_index, gpointer user_data_template, const char *geom,
        MultiWinSizing sizing, int numtabs, GtkPositionType tab_pos,
        gboolean always_show_tabs)
{
    gboolean disable_menu_shortcuts, disable_tab_shortcuts; 
    MultiWin *win;
    MultiTab *tab;
    int n;
    
    multi_win_get_disable_menu_shortcuts(user_data_template,
            &disable_menu_shortcuts, &disable_tab_shortcuts);
    win = multi_win_new_blank(display_name, shortcuts, zoom_index,
            disable_menu_shortcuts, disable_tab_shortcuts,
            tab_pos, always_show_tabs);
    win->user_data_template = user_data_template;
    win->tab_pos = tab_pos;
    for (n = 0; n < numtabs; ++n)
        multi_tab_new(win, user_data_template);

    if (tab_pos == -1)
    {
        gtk_notebook_set_show_tabs(GTK_NOTEBOOK(win->notebook),
                always_show_tabs);
        gtk_notebook_set_show_border(GTK_NOTEBOOK(win->notebook),
                always_show_tabs);
    }
    else
    {
        gtk_notebook_set_tab_pos(GTK_NOTEBOOK(win->notebook), tab_pos);
    }
    multi_win_shade_menus_for_tabs(win);

    if (geom)
    {
        /* Need to show children before parsing geom */
        gtk_widget_show_all(win->vbox);
        gtk_window_parse_geometry(GTK_WINDOW(win->gtkwin), geom);
    }
    else if (sizing == MULTI_WIN_FULL_SCREEN)
    {
        multi_win_set_fullscreen(win, TRUE);
    }
    else if (sizing == MULTI_WIN_MAXIMISED)
    {
        gtk_window_maximize(GTK_WINDOW(win->gtkwin));
    }
    multi_win_show(win);

    /* Need to do this after multi_tab_new's initial call of
     * multi_win_select_tab to ensure child widgets are realized
     * and tab selection handler is activated */
    for (n = numtabs - 1; n >= 0; --n)
        gtk_notebook_set_current_page(GTK_NOTEBOOK(win->notebook), n);
    tab = win->tabs->data;
    win->tab_selection_handler(tab->user_data, tab);

    return win;
}

static void multi_win_destructor(MultiWin *win, gboolean destroy_widgets)
{
    GList *link;

    g_return_if_fail(win);

    win->ignore_tab_selections = TRUE;
    if (win->accel_group)
    {
        UNREF_LOG(g_object_unref(win->accel_group));
        win->accel_group = NULL;
    }
    if (destroy_widgets && win->gtkwin)
    {
        g_signal_handler_disconnect(win->gtkwin, win->destroy_handler);
    }

    if (!destroy_widgets)
    {
        win->gtkwin = NULL;
    }
    for (link = win->tabs; link; link = g_list_next(link))
    {
        multi_tab_delete_without_notifying_parent(link->data, destroy_widgets);
    }
    if (win->menu_bar)
    {
        /* Remember we added an extra reference to this when we created window
         */
        UNREF_LOG(g_object_ref(menutree_get_top_level_widget(win->menu_bar)));
    }
    if (destroy_widgets && win->gtkwin)
    {
        gtk_widget_destroy(win->gtkwin);
        win->gtkwin = NULL;
    }
    UNREF_LOG(options_unref(win->shortcuts));
    g_free(win->display_name);
    g_free(win->title_template);
    g_free(win->default_title_template);
    g_free(win->child_title);
    g_free(win);
    multi_win_all = g_list_remove(multi_win_all, win);
    if (!multi_win_all)
    {
        gtk_main_quit();
    }
}

void multi_win_delete(MultiWin *win)
{
    multi_win_destructor(win, TRUE);
}

/* Returns TRUE if window destroyed */
static gboolean multi_win_notify_tab_removed(MultiWin * win, MultiTab * tab)
{
    GList *link = g_list_find(win->tabs, tab);

    g_return_val_if_fail(link, FALSE);
    /* GtkNotebook event will have dealt with new tab selection for us but we
     * need to ensure we don't respond to spurious events from deleting menu
     * items */
    if (win->current_tab == tab)
    {
        win->current_tab = NULL;
    }
    /*win->ignore_tab_selections = TRUE;*/
    win->tabs = g_list_delete_link(win->tabs, link);
    /*win->ignore_tab_selections = FALSE;*/
    if (!--win->ntabs)
    {
        multi_win_delete(win);
        return TRUE;
    }
    else
    {
        if (win->ntabs == 1)
        {
            tab = win->tabs->data;
            /*multi_tab_set_single_size(tab);*/
            if (!win->always_show_tabs)
            {
                multi_win_hide_tabs(win);
                multi_win_restore_size(win);
            }
        }
    }
    multi_win_shade_menus_for_tabs(win);
    return FALSE;
}

void multi_tab_add_close_button(MultiTab *tab)
{
    GtkRcStyle *rcstyle;
    GtkSettings *settings;
    int w, h;
    MultiWin *win;

    if (tab->close_button)
        return;
    
    win = tab->parent;
    tab->close_button = gtk_button_new();
    tab->image = gtk_image_new_from_stock(
            tab->status_stock ? tab->status_stock : GTK_STOCK_CLOSE,
            GTK_ICON_SIZE_MENU);
    rcstyle = gtk_rc_style_new();
    gtk_container_add(GTK_CONTAINER(tab->close_button), tab->image);
    gtk_button_set_relief(GTK_BUTTON(tab->close_button), GTK_RELIEF_NONE);
    gtk_button_set_focus_on_click(GTK_BUTTON(tab->close_button), FALSE);
    settings = gtk_widget_get_settings(tab->label);
    gtk_icon_size_lookup_for_settings(settings, GTK_ICON_SIZE_MENU, &w, &h);
    /* gtk_widget_set_size_request(tab->close_button, w + 2, h + 2); */
    rcstyle->xthickness = rcstyle->ythickness = 0;
    gtk_widget_modify_style(tab->close_button, rcstyle);
#ifdef HAVE_GTK_RC_STYLE_UNREF
    gtk_rc_style_unref(rcstyle);
#else
    g_object_unref(rcstyle);
#endif
    tab->label_packer(GTK_BOX(tab->label_box), tab->close_button,
            FALSE, FALSE, 0);
    g_signal_connect(tab->close_button, "clicked",
            G_CALLBACK(multi_win_close_tab_clicked), tab);
    gtk_widget_show_all(tab->close_button);
    if (win)
    {
        multi_win_restore_size(win);
    }
}

void multi_tab_remove_close_button(MultiTab *tab)
{
    if (tab->close_button)
    {
        MultiWin *win;
    
        win = tab->parent;
        gtk_widget_destroy(tab->close_button);
        tab->close_button = NULL;
        if (win)
        {
            multi_win_restore_size(win);
        }
    }
    tab->image = NULL;
}

void multi_tab_set_status_stock(MultiTab *tab, const char *stock)
{
    if (!strcmp(tab->status_stock ? tab->status_stock : GTK_STOCK_CLOSE,
            stock ? stock : GTK_STOCK_CLOSE))
    {
        return;
    }
    tab->status_stock = stock;
    if (tab->image)
    {
        gtk_image_set_from_stock(GTK_IMAGE(tab->image),
                stock ? stock : GTK_STOCK_CLOSE, GTK_ICON_SIZE_MENU);
    }
}

/* Creates the label widget for a tab. tab->label is the GtkLabel containing
 * the text; the return value is the top-level container. */
static GtkWidget *make_tab_label(MultiTab *tab, GtkPositionType tab_pos)
{
    static GdkColor amber;
    static gboolean parsed_amber = FALSE;
    GtkLabel *label;

    tab->label = gtk_label_new(NULL);
    tab->menu_label = gtk_label_new(NULL);
    label = GTK_LABEL(tab->label);
    gtk_label_set_ellipsize(label, PANGO_ELLIPSIZE_MIDDLE);
    multi_tab_set_full_window_title(tab, tab->window_title_template,
            tab->window_title);
    switch (tab_pos)
    {
        case GTK_POS_LEFT:
        case GTK_POS_RIGHT:
            tab->label_box = gtk_vbox_new(FALSE, 4);
            tab->label_packer = gtk_box_pack_end;
            gtk_widget_set_size_request(tab->label, HORIZ_TAB_WIDTH, -1);
            break;
        default:
            tab->label_box = gtk_hbox_new(FALSE, 4);
            tab->label_packer = gtk_box_pack_start;
            break;
    }
    
    tab->label_bg = gtk_event_box_new();
    if (!parsed_amber)
    {
        gdk_color_parse("#ffc450", &amber);
        parsed_amber = TRUE;
    }
    gtk_widget_modify_bg(tab->label_bg, GTK_STATE_NORMAL, &amber);
    gtk_widget_modify_bg(tab->label_bg, GTK_STATE_ACTIVE, &amber);
    gtk_event_box_set_visible_window(GTK_EVENT_BOX(tab->label_bg), FALSE);
    tab->label_packer(GTK_BOX(tab->label_box), tab->label_bg, TRUE, TRUE, 0);
    gtk_container_add(GTK_CONTAINER(tab->label_bg), tab->label);
    g_signal_connect(tab->label_bg, "button-press-event",
            G_CALLBACK(tab_clicked_handler), tab);
    if (multi_tab_get_show_close_button(tab->user_data))
    {
        multi_tab_add_close_button(tab);
    }
    gtk_notebook_set_tab_label(GTK_NOTEBOOK(tab->parent->notebook),
        tab->widget, tab->label_box);
    gtk_widget_show_all(tab->label_box);

    return tab->label_box;
}

static void multi_tab_add_menutree_items(MultiWin * win, MultiTab * tab,
        int position)
{
    char *title = multi_tab_get_full_window_title(tab);
    
    tab->popup_menu_item = menutree_add_tab_at_position(win->popup_menu,
            title, position);
    tab->menu_bar_item = menutree_add_tab_at_position(win->menu_bar,
            title, position);
    g_free(title);
    g_signal_connect(tab->popup_menu_item, "toggled",
        G_CALLBACK(multi_win_select_tab_action), tab);
    g_signal_connect(tab->menu_bar_item, "toggled",
        G_CALLBACK(multi_win_select_tab_action), tab);
    if (win->current_tab == tab)
    {
        menutree_select_tab(win->menu_bar, tab->menu_bar_item);
        menutree_select_tab(win->popup_menu, tab->popup_menu_item);
    }
}

static void multi_win_add_tab_to_notebook(MultiWin * win, MultiTab * tab,
        int position)
{
    GtkWidget *label = make_tab_label(tab, win->tab_pos);
    GtkNotebook *notebook = GTK_NOTEBOOK(win->notebook);

    if (position == -1)
    {
        gtk_notebook_append_page_menu(notebook, tab->widget, label,
                tab->menu_label);
    }
    else
    {
        gtk_notebook_insert_page_menu(notebook,
                tab->widget, label, tab->menu_label, position);
    }
    gtk_notebook_set_tab_reorderable(notebook, tab->widget, TRUE);
    gtk_notebook_set_tab_detachable(notebook, tab->widget, TRUE);
    g_object_set(gtk_widget_get_parent(label), "can-focus", FALSE, NULL);
    /* Note at this point ntabs is how many tabs there are about to be,
     * not how many there were before adding.
     */
    /*
    if (win->ntabs == 1)
    {
        multi_tab_set_single_size(tab);
    }
    else
    {
        GList *link;
        
        g_object_set(G_OBJECT(win->notebook), "homogeneous", TRUE, NULL);
        for (link = win->tabs; link; link = g_list_next(link))
        {
            MultiTab *tab = link->data;
            
            gtk_container_child_set(GTK_CONTAINER(notebook), tab->widget,
                    "tab-expand", TRUE, "tab-fill", TRUE, NULL);
        }
    }
    */
    gtk_container_child_set(GTK_CONTAINER(notebook), tab->widget,
            "tab-expand", TRUE, "tab-fill", TRUE, NULL);
}

/* Keep track of a tab after it's been created; if notify_only is set, it's
 * assumed the tab has already been added by GTK and this is being called 
 * just for notification */
static void multi_win_add_tab(MultiWin * win, MultiTab * tab, int position,
        gboolean notify_only)
{
    tab->parent = win;
    win->ignore_tabs_moving = TRUE;
    if (position == -1)
        win->tabs = g_list_append(win->tabs, tab);
    else
        win->tabs = g_list_insert(win->tabs, tab, position);
    ++win->ntabs;
    if (win->ntabs == 2 && !win->always_show_tabs)
    {
        multi_win_show_tabs(win);
        multi_win_restore_size(win);
    }
    multi_tab_add_menutree_items(win, tab, position);
    if (!notify_only)
    {
        multi_win_add_tab_to_notebook(win, tab, position);
        gtk_widget_show(tab->widget);
    }
    multi_win_shade_menus_for_tabs(win);
    multi_win_select_tab(win, tab);
    win->ignore_tabs_moving = FALSE;
}

GtkWidget *multi_win_get_widget(MultiWin * win)
{
    return win->gtkwin;
}

gboolean multi_win_is_fullscreen(MultiWin *win)
{
    return win->fullscreen;
}

gboolean multi_win_is_maximised(MultiWin *win)
{
    GdkWindow *w = gtk_widget_get_window(win->gtkwin);
    
    return (w && (gdk_window_get_state(w) & GDK_WINDOW_STATE_MAXIMIZED) != 0);
}

int multi_win_get_zoom_index(MultiWin *win)
{
    return win->zoom_index;
}

double multi_win_get_zoom_factor(MultiWin *win)
{
    int i = win->zoom_index;

    if (i == -1)
        i = MULTI_WIN_NORMAL_ZOOM_INDEX;
    return multi_win_zoom_factors[i];
}

int multi_win_get_nearest_index_for_zoom(double factor)
{
    int i;

    for (i = 0; i < MULTI_WIN_N_ZOOM_FACTORS; ++i)
    {
        if (multi_win_zoom_factors[i] >= factor)
            return i;
    }
    return i - 1;
}

void
multi_win_menu_connect_data(MultiWin *win, MenuTreeID id,
    GCallback handler, gpointer user_data, GConnectFlags flags,
    gulong *popup_id, gulong *bar_id, gulong *short_popup_id)
{
    int handler_id;

    g_return_if_fail(win);
    handler_id = menutree_signal_connect_data(win->popup_menu, id, handler,
        user_data, flags);
    if (popup_id)
        *popup_id = handler_id;
    handler_id = menutree_signal_connect_data(win->menu_bar, id, handler,
        user_data, flags);
    if (bar_id)
        *bar_id = handler_id;
    handler_id = menutree_signal_connect_data(win->short_popup, id, handler,
        user_data, flags);
    if (short_popup_id)
        *short_popup_id = handler_id;
}

MultiTab *multi_win_get_current_tab(MultiWin * win)
{
    return win->current_tab;
}

guint multi_win_get_ntabs(MultiWin * win)
{
    return win->ntabs;
}

gpointer multi_win_get_user_data_for_current_tab(MultiWin * win)
{
    if (!win->current_tab)
        return NULL;
    return win->current_tab->user_data;
}

MenuTree *multi_win_get_menu_bar(MultiWin * win)
{
    return win->menu_bar;
}

MenuTree *multi_win_get_popup_menu(MultiWin * win)
{
    return win->popup_menu;
}

MenuTree *multi_win_get_short_popup_menu(MultiWin * win)
{
    return win->short_popup;
}

Options *multi_win_get_shortcut_scheme(MultiWin * win)
{
    return win->shortcuts;
}

void multi_win_set_shortcut_scheme(MultiWin *win, Options *shortcuts)
{
    if (win->shortcuts != shortcuts)
    {
        if (win->shortcuts)
        {
            UNREF_LOG(shortcuts_unref(win->shortcuts));
        }
        options_ref(shortcuts);
        win->shortcuts = shortcuts;
        if (win->menu_bar)
            menutree_apply_shortcuts(win->menu_bar, shortcuts);
        if (win->popup_menu)
            menutree_apply_shortcuts(win->popup_menu, shortcuts);
        if (win->short_popup)
            menutree_apply_shortcuts(win->short_popup, shortcuts);
    }
}

GtkAccelGroup *multi_win_get_accel_group(MultiWin * win)
{
    return win->accel_group;
}

MultiWinScrollBar_Position multi_win_set_scroll_bar_position(MultiWin * win,
    MultiWinScrollBar_Position new_pos)
{
    if (win->scroll_bar_pos == MultiWinScrollBar_Query)
        win->scroll_bar_pos = new_pos;
    return win->scroll_bar_pos;
}

MultiWin *multi_win_get_win_under_pointer(void)
{
    int win_x, win_y;
    GdkWindow *gdkwin = gdk_window_at_pointer(&win_x, &win_y);

    if (!gdkwin)
        return NULL;
    return g_object_get_data(G_OBJECT(gdk_window_get_toplevel(gdkwin)),
            "ROXTermWin");
}

GtkNotebook *multi_win_get_notebook(MultiWin *win)
{
    return GTK_NOTEBOOK(win->notebook);
}

void multi_win_restore_focus(MultiWin *win)
{
    if (win->current_tab)
        gtk_widget_grab_focus(win->current_tab->active_widget);
}

void multi_win_set_ignore_toggles(MultiWin *win, gboolean ignore)
{
    win->ignore_toggles = ignore;
}

gboolean multi_win_get_ignore_toggles(MultiWin *win)
{
    return win->ignore_toggles;
}

void multi_win_set_wrap_switch_tab(MultiWin *win, gboolean wrap)
{
    win->wrap_switch_tab = wrap;
    multi_win_shade_for_next_and_previous_tab(win);
}

void multi_win_foreach_tab(MultiWin *win, MultiWinForEachTabFunc func,
        gpointer user_data)
{
    GList *link;

    for (link = win->tabs; link; link = g_list_next(link))
    {
        (*func)(link->data, user_data);
    }
}

GtkPositionType multi_win_get_tab_pos(MultiWin *win)
{
    return win->tab_pos;
}

gboolean multi_win_get_always_show_tabs(MultiWin *win)
{
    return win->always_show_tabs;
}

void multi_win_set_always_show_tabs(MultiWin *win, gboolean show)
{
    gboolean old_show = win->always_show_tabs;
    
    win->always_show_tabs = show;
    multi_win_set_show_tabs_menu_items(win, show);
    if (win->ntabs == 1 && old_show != show)
    {
        MultiTab *tab = win->current_tab;
        
        g_return_if_fail(tab != NULL);
        if (show)
            multi_win_show_tabs(win);
        else
            multi_win_hide_tabs(win);
        multi_win_restore_size(win);
    }
}

void multi_win_set_title_template(MultiWin *win, const char *tt)
{
    if (!validate_title_template(GTK_WINDOW(win->gtkwin), tt))
        return;
    if (win->title_template_locked)
        return;
    g_free(win->title_template);
    win->title_template = tt ? g_strdup(tt) : NULL;
    multi_win_set_full_title(win, tt, win->child_title);
}

void multi_win_set_title_template_locked(MultiWin *win, gboolean locked)
{
    win->title_template_locked = locked;
}

gboolean multi_win_get_title_template_locked(MultiWin *win)
{
    return win->title_template_locked;
}

const char *multi_win_get_title_template(MultiWin *win)
{
    return win->title_template;
}

const char *multi_win_get_title(MultiWin *win)
{
    return win->child_title;
}

gboolean multi_win_composite(MultiWin *win)
{
#if HAVE_COMPOSITE
    return gdk_screen_is_composited(gtk_widget_get_screen(win->gtkwin));
#else
    return FALSE;
#endif
}

const char *multi_win_get_display_name(MultiWin *win)
{
    return win->display_name;
}

const char *multi_win_get_shortcuts_scheme_name(MultiWin *win)
{
    char *slash = strrchr(win->shortcuts->name, G_DIR_SEPARATOR);
    
    return slash ? slash + 1 : win->shortcuts->name;
}

guint multi_win_get_num_tabs(MultiWin *win)
{
    return g_list_length(win->tabs);
}

/* This is maintained in order of most recently focused */
GList *multi_win_all = NULL;

/* vi:set sw=4 ts=4 et cindent cino= */<|MERGE_RESOLUTION|>--- conflicted
+++ resolved
@@ -1456,6 +1456,7 @@
 void multi_win_set_colormap(MultiWin *win)
 {
     GdkScreen *screen = gtk_widget_get_screen(win->gtkwin);
+#if HAVE_COLORMAP
     GdkColormap *colormap = gdk_screen_get_rgba_colormap(screen);
 
     if (gdk_screen_is_composited(screen) && colormap)
@@ -1469,6 +1470,12 @@
                 gdk_screen_get_default_colormap(screen));
         win->composite = FALSE;
     }
+#else   /* ! HAVE_COLORMAP */
+    if (gdk_screen_is_composited(screen))
+        win->composite = TRUE;
+    else
+        win->composite = FALSE;
+#endif  /* HAVE_COLORMAP */
 }
 
 static void multi_win_composited_changed(GtkWidget *widget, MultiWin *win)
@@ -1601,29 +1608,12 @@
     }
     
 #if HAVE_COMPOSITE
-<<<<<<< HEAD
-    {
-        GdkScreen *screen = gtk_widget_get_screen(win->gtkwin);
-#if HAVE_COLORMAP
-        GdkColormap *colormap = gdk_screen_get_rgba_colormap(screen);
-    
-        if (colormap)
-            gtk_widget_set_colormap(win->gtkwin, colormap);
-#endif /* HAVE_COLORMAP */
-        multi_win_composited_changed(screen, win);
-        win->composited_changed_tag = g_signal_connect(screen,
-                "composited-changed",
-                G_CALLBACK(multi_win_composited_changed), win);
-    }
-#endif /* HAVE_COMPOSITE */
-=======
     multi_win_set_colormap(win);
     g_signal_connect(win->gtkwin, "composited-changed",
             G_CALLBACK(multi_win_composited_changed), win);
     g_signal_connect(win->gtkwin, "map-event",
             G_CALLBACK(multi_win_map_event_handler), win);
 #endif
->>>>>>> aecb724c
 
     win->vbox = gtk_vbox_new(FALSE, 0);
     gtk_container_add(GTK_CONTAINER(win->gtkwin), win->vbox);
