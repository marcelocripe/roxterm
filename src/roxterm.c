/*
    roxterm - VTE/GTK terminal emulator with tabs
    Copyright (C) 2004-2018 Tony Houghton <h@realh.co.uk>

    This program is free software; you can redistribute it and/or modify
    it under the terms of the GNU General Public License as published by
    the Free Software Foundation; either version 2 of the License, or
    (at your option) any later version.

    This program is distributed in the hope that it will be useful,
    but WITHOUT ANY WARRANTY; without even the implied warranty of
    MERCHANTABILITY or FITNESS FOR A PARTICULAR PURPOSE.  See the
    GNU General Public License for more details.

    You should have received a copy of the GNU General Public License
    along with this program; if not, write to the Free Software
    Foundation, Inc., 59 Temple Place, Suite 330, Boston, MA  02111-1307  USA
*/

#include "defns.h"
#include "options.h"

#include <sys/types.h>
#include <sys/stat.h>
#include <sys/fcntl.h>
#include <errno.h>
#include <pwd.h>
#include <stdlib.h>
#include <string.h>
#include <unistd.h>

#include <vte/vte.h>

#ifdef GDK_WINDOWING_X11
#include <gdk/gdkx.h>
#endif

#define PCRE2_CODE_UNIT_WIDTH 8
#include <pcre2.h>
#include "about.h"
#include "colourscheme.h"
#include "dlg.h"
#include "dragrcv.h"
#include "dynopts.h"
#include "globalopts.h"
#include "optsfile.h"
#include "optsdbus.h"
#include "roxterm.h"
#include "multitab.h"
#include "roxterm-regex.h"
#include "search.h"
#include "session-file.h"
#include "shortcuts.h"
#include "uri.h"
#include "resources.h"
#include "spawn.h"

#ifndef VTE_VERSION_NUMERIC 
#define VTE_VERSION_NUMERIC ((VTE_MAJOR_VERSION) * 10000 + \
    (VTE_MINOR_VERSION) * 100 + (VTE_MICRO_VERSION))
#endif


#if VTE_CHECK_VERSION(0,50,0)
/* EK says hyperlinks can cause segfaults in 0.50.0 */
inline static gboolean roxterm_enable_hyperlinks()
{
    return vte_get_major_version() > 0 || vte_get_minor_version() > 50 ||
        vte_get_micro_version() >= 1;
    /* Note no need to check minor_version == 50 in final clause because this
     * has already been checked by #if.
     */
}
#endif

// -1 = don't know yet, 0 = no, 1 = yes
static int roxterm_can_disable_fallback_scrolling = -1;
static int roxterm_can_use_pixel_scrolling = -1;

typedef enum {
    Roxterm_ChildExitClose,
    Roxterm_ChildExitHold,
    Roxterm_ChildExitRespawn,
    Roxterm_ChildExitAsk,

    Roxterm_ChildExitNotOverridden
} RoxtermChildExitAction;


typedef struct {
    int tag;
    ROXTerm_MatchType type;
} ROXTerm_MatchMap;

struct ROXTermData {
    /* We do not own references to tab or widget */
    MultiTab *tab;
    GtkWidget *widget;            /* VteTerminal */
    pid_t pid;
    /* We own a reference to colour_scheme */
    Options *colour_scheme;
    gboolean colour_scheme_overridden;
    char *matched_url;
    ROXTerm_MatchType match_type;
    Options *profile;
    char *special_command;      /* Next window/tab opened from this one should
                                   run this command instead of default */
    char **commandv;            /* Copied from --execute args */
    char **actual_commandv;     /* The actual command used */
    char *directory;            /* Copied from global_options_directory */
    GArray *match_map;
    gboolean no_respawn;
    gboolean running;
    DragReceiveData *drd;

    gboolean hold_over_uri;    /* Whether we've just received a button press
                               over a URI which may turn into a drag or click
                                */
    double hold_x, hold_y;     /* Position of event above */
    gulong hold_handler_id;    /* Signal handler id for the above event */
    double target_zoom_factor, current_zoom_factor;
    int zoom_index;
    gulong post_exit_tag;
    const char *status_icon_name;
    gboolean borderless;
    gboolean maximise;
    gulong win_state_changed_tag;
    GtkWidget *replace_task_dialog;
    gboolean postponed_free;
    PangoFontDescription *pango_desc;
    gboolean dont_lookup_dimensions;
    char *reply;
    int columns, rows;
    char **env;
    char *search_pattern;
    guint search_flags;
    /*int file_match_tag[2];*/
    gboolean from_session;
    int padding_w, padding_h;
    gboolean is_shell;
    gulong child_exited_tag;
    RoxtermChildExitAction exit_action;
    gulong scroll_value_tag;
    gdouble scroll_value;
    gint64 scroll_bottom_time;
    gboolean scroll_at_bottom;
    gboolean override_exit_action;
    char *buffer_file_name;
    int allow_osc52;    /* 0 = reject, 1, = ask, 2 = allow */
};

#define PROFILE_NAME_KEY "roxterm_profile_name"

static GList *roxterm_terms = NULL;

static DynamicOptions *roxterm_profiles = NULL;

static void roxterm_apply_profile(ROXTermData * roxterm, VteTerminal * vte,
        gboolean update_geometry);

inline static MultiWin *roxterm_get_win(ROXTermData *roxterm)
{
    return roxterm->tab ? multi_tab_get_parent(roxterm->tab) : NULL;
}

/*********************** URI handling ***********************/

static int roxterm_match_add(ROXTermData *roxterm, VteTerminal *vte,
        const char *match, ROXTerm_MatchType type)
{
    ROXTerm_MatchMap map;
    VteRegex *regex;
    GError *err = NULL;

    regex = vte_regex_new_for_match(match, -1, PCRE2_MULTILINE, &err);
    if (!regex || err)
    {
        g_warning("Failed to compile regex '%s': %s",
                match, err ? err->message : "");
        return -1;
    }
    map.type = type;
    map.tag = vte_terminal_match_add_regex(vte, regex, 0);
    vte_terminal_match_set_cursor_name(vte, map.tag, "pointer");
    g_array_append_val(roxterm->match_map, map);
    return map.tag;
}

/*
static void roxterm_match_remove(ROXTermData *roxterm, VteTerminal *vte,
        int tag)
{
    guint n;

    vte_terminal_match_remove(vte, tag);
    for (n = 0; n < roxterm->match_map->len; ++n)
    {
        if (g_array_index(roxterm->match_map, ROXTerm_MatchMap, n).tag == tag)
        {
            g_array_remove_index_fast(roxterm->match_map, n);
            break;
        }
    }
}
*/

static void roxterm_add_matches(ROXTermData *roxterm, VteTerminal *vte)
{
    int n;

#if VTE_CHECK_VERSION(0,50,0)
    vte_terminal_set_allow_hyperlink(vte, roxterm_enable_hyperlinks());
#endif

    for (n = 0; roxterm_regexes[n].regex; ++n)
    {
        roxterm_match_add(roxterm, vte, roxterm_regexes[n].regex,
                roxterm_regexes[n].match_type);
    }
}

/*
static void roxterm_add_file_matches(ROXTermData *roxterm, VteTerminal *vte)
{
    int n;

    for (n = 0; n < 2; ++n)
    {
        roxterm->file_match_tag[n] =
            roxterm_match_add(roxterm, vte, file_urls[n], ROXTerm_Match_File);
    }
}

static void roxterm_remove_file_matches(ROXTermData *roxterm, VteTerminal *vte)
{
    int n;

    for (n = 0; n < 2; ++n)
    {
        roxterm_match_remove(roxterm, vte, roxterm->file_match_tag[n]);
        roxterm->file_match_tag[n] = -1;
    }
}
*/

static ROXTerm_MatchType roxterm_get_match_type(ROXTermData *roxterm, int tag)
{
    guint n;

    for (n = 0; n < roxterm->match_map->len; ++n)
    {
        ROXTerm_MatchMap *m = &g_array_index(roxterm->match_map,
                ROXTerm_MatchMap, n);

        if (m->tag == tag)
            return m->type;
    }
    return ROXTerm_Match_Invalid;
}

/********************* End URI handling *********************/

inline static DynamicOptions *roxterm_get_profiles(void)
{
    if (!roxterm_profiles)
        roxterm_profiles = dynamic_options_get("Profiles");
    return roxterm_profiles;
}

/* Foreground (and palette?) colour change doesn't cause a redraw so force it */
inline static void roxterm_force_redraw(ROXTermData *roxterm)
{
    if (roxterm->widget)
        gtk_widget_queue_draw(roxterm->widget);
}

char *roxterm_get_cwd(ROXTermData *roxterm)
{
    char *pidfile = NULL;
    char *target = NULL;
    GError *error = NULL;

    if (roxterm->pid < 0)
        return NULL;

    pidfile = g_strdup_printf("/proc/%d/cwd", roxterm->pid);
    target = g_file_read_link(pidfile, &error);
    /* According to a comment in gnome-terminal readlink()
     * returns a NULL/empty string in Solaris but we can still use the
     * /proc link if it exists */
    if (!target || !target[0])
    {
        g_free(target);
        target = NULL;
        if (!error && g_file_test(pidfile, G_FILE_TEST_EXISTS))
            target = pidfile;
        else
            g_free(pidfile);
    }
    else
    {
        g_free(pidfile);
    }
    if (error)
        g_error_free(error);
    return target;
}

static char **roxterm_strv_copy(char **src)
{
    int n;
    char **dest;

    for (n = 0; src[n]; ++n);
    dest = g_new(char *, n + 1);
    for (n = 0; src[n]; ++n)
        dest[n] = g_strdup(src[n]);
    dest[n] = 0;
    return dest;
}

static ROXTermData *roxterm_data_clone(ROXTermData *old_gt)
{
    ROXTermData *new_gt = g_new(ROXTermData, 1);

    *new_gt = *old_gt;
    new_gt->status_icon_name = NULL;
    new_gt->widget = NULL;
    new_gt->tab = NULL;
    new_gt->running = FALSE;
    new_gt->postponed_free = FALSE;
    new_gt->dont_lookup_dimensions = FALSE;
    new_gt->actual_commandv = NULL;
    new_gt->env = roxterm_strv_copy(old_gt->env);
    new_gt->child_exited_tag = 0;
    new_gt->post_exit_tag = 0;
    new_gt->win_state_changed_tag = 0;
    new_gt->buffer_file_name = NULL;

    // TODO: Get from profile
    new_gt->allow_osc52 = 1;
    new_gt->allow_osc52 = options_lookup_int_with_default(new_gt->profile,
                                                          "allow_osc52", 1);

    if (old_gt->colour_scheme)
    {
        new_gt->colour_scheme = colour_scheme_lookup_and_ref
            (options_get_leafname(old_gt->colour_scheme));
    }
    if (old_gt->profile)
    {
        new_gt->profile = dynamic_options_lookup_and_ref(roxterm_profiles,
            options_get_leafname(old_gt->profile), "roxterm profile");
    }
    /* special_command should be transferred to new data and removed from old
     * one */
    old_gt->special_command = NULL;

    /* Only inherit commandv from templates, not from running terminals */
    if (!old_gt->running && old_gt->commandv)
    {
        new_gt->commandv = global_options_copy_strv(old_gt->commandv);
    }
    else
    {
        new_gt->commandv = NULL;
    }
    new_gt->directory = roxterm_get_cwd(old_gt);
    if (!new_gt->directory && old_gt->directory)
    {
        new_gt->directory = g_strdup(old_gt->directory);
    }

    new_gt->match_map = g_array_new(FALSE, FALSE, sizeof(ROXTerm_MatchMap));
    new_gt->matched_url = NULL;

    if (old_gt->pango_desc)
    {
        new_gt->pango_desc = pango_font_description_copy(old_gt->pango_desc);
    }
    if (old_gt->widget && gtk_widget_get_realized(old_gt->widget))
    {
        VteTerminal *vte = VTE_TERMINAL(old_gt->widget);

        new_gt->columns = vte_terminal_get_column_count(vte);
        new_gt->rows = vte_terminal_get_row_count(vte);
    }
    /*new_gt->file_match_tag[0] = new_gt->file_match_tag[1] = -1;*/
    if (new_gt->override_exit_action)
        new_gt->override_exit_action = FALSE;
    else
        new_gt->exit_action = Roxterm_ChildExitNotOverridden;

    return new_gt;
}

static GHashTable *roxterm_hash_env(char **env)
{
    int n;
    GHashTable *env_table = g_hash_table_new_full(g_str_hash, g_str_equal,
            g_free, g_free);

    for (n = 0; env[n]; ++n)
    {
        const char *eq = strchr(env[n], '=');
        char *varname = eq ? g_strndup(env[n], eq - env[n]) : g_strdup(env[n]);
        g_hash_table_replace(env_table, varname,
                eq ? g_strdup(eq + 1) : NULL);
    }
    return env_table;
}

static char **roxterm_envv_from_hash(GHashTable *hash)
{
    GHashTableIter it;
    gsize len = g_hash_table_size(hash);
    char **env = g_new(char *, len + 1);
    char *key, *val;
    int n = 0;

    g_hash_table_iter_init(&it, hash);
    while (g_hash_table_iter_next(&it, (gpointer *) &key, (gpointer *) &val))
    {
        env[n++] = g_strdup_printf("%s=%s", key, val);
    }
    env[n] = NULL;
    return env;
}

static char **roxterm_get_environment(ROXTermData *roxterm, const char *term)
{
    GHashTable *env = roxterm_hash_env(roxterm->env);
    char **envv;

    g_hash_table_replace(env, g_strdup("TERM"),
                         g_strdup(term ? term : "xterm-256color"));
    g_hash_table_replace(env, g_strdup("ROXTERM_ID"),
            g_strdup_printf("%p", roxterm));
    g_hash_table_replace(env, g_strdup("ROXTERM_NUM"),
            g_strdup_printf("%d", g_list_length(roxterm_terms)));
    g_hash_table_replace(env, g_strdup("ROXTERM_PID"),
            g_strdup_printf("%d", (int) getpid()));

#ifdef GDK_WINDOWING_X11
    if (GDK_IS_X11_DISPLAY(gdk_display_get_default()))
    {
        MultiWin *mwin = roxterm_get_win(roxterm);
        if (mwin)
        {
            GtkWidget *widget = multi_win_get_widget(mwin);
            if (widget && gtk_widget_is_toplevel(widget))
            {
                Window xid = gdk_x11_window_get_xid(
                                gtk_widget_get_window(widget));
                g_hash_table_replace(env, g_strdup("WINDOWID"),
                        g_strdup_printf("%ld", xid));
            }

        }
    }
#endif

    /* gnome-terminal also removes GNOME_DESKTOP_ICON, probably best not to do
     * the same without knowing why. */
    /* g_hash_table_remove(env, "GNOME_DESKTOP_ICON"); */

    envv = roxterm_envv_from_hash(env);
    g_hash_table_unref(env);
    return envv;
}

static GtkWindow *roxterm_get_toplevel(ROXTermData *roxterm)
{
    MultiWin *w;

    if (roxterm && (w = roxterm_get_win(roxterm)) != NULL)
    {
        GtkWidget *tl = multi_win_get_widget(w);
        if (tl && gtk_widget_is_toplevel(tl))
            return GTK_WINDOW(tl);
    }
    return NULL;
}

static char *get_default_command(ROXTermData *roxterm)
{
    char *command = NULL;
    struct passwd *pinfo = getpwuid(getuid());

    if (pinfo)
    {
        command = g_strdup(pinfo->pw_shell);
    }
    else
    {
        dlg_warning(roxterm_get_toplevel(roxterm),
                _("Unable to look up login details: %s"), strerror(errno));
    }
    if (!command || !command[0])
        command = g_strdup("/bin/sh");
    return command;
}

static void roxterm_show_status(ROXTermData *roxterm, const char *name)
{
    if (name && !strcmp(name, "dialog-information") &&
            roxterm->status_icon_name &&
            (!strcmp(roxterm->status_icon_name, "dialog-warning") ||
            !strcmp(roxterm->status_icon_name, "dialog_error")))

    {
        return;
    }
    roxterm->status_icon_name = name;
    if (roxterm->tab && options_lookup_int_with_default(roxterm->profile,
            "show_tab_status", FALSE))
    {
        multi_tab_set_status_icon_name(roxterm->tab, name);
    }
}

static gboolean roxterm_command_failed(ROXTermData *roxterm)
{
    MultiWin *win = roxterm_get_win(roxterm);
    GtkWidget *w = win ? multi_win_get_widget(win) : NULL;

    dlg_critical(w ? GTK_WINDOW(w) : NULL, "%s", roxterm->reply);
    g_free(roxterm->reply);
    multi_tab_delete(roxterm->tab);
    return FALSE;
}

/* Returns NULL if cwd is apparently inaccessible */
static const char *check_cwd(const char *cwd)
{
    return (cwd && g_file_test(cwd, G_FILE_TEST_IS_DIR) &&
            g_file_test(cwd, G_FILE_TEST_IS_EXECUTABLE)) ?
            cwd : NULL;
}

/* Returns home dir if cwd is inaccessible. If home is also inaccessible
 * returns NULL. */
static const char *roxterm_check_cwd(const char *cwd)
{
    return check_cwd(cwd) ? cwd : check_cwd(g_get_home_dir());
}

static void roxterm_report_launch_error_async(ROXTermData *roxterm,
        const char *msg, GError *error)
{
    roxterm->reply = g_strdup_printf("%s: %s",
            msg, error ? error->message : "?");
    g_idle_add((GSourceFunc) roxterm_command_failed, roxterm);
}

/* Mustn't free this error: https://bugzilla.gnome.org/show_bug.cgi?id=793675 */
static void roxterm_fork_callback(VteTerminal *vte,
        GPid pid, GError *error, gpointer user_data)
{
    ROXTermData *roxterm = user_data;

    roxterm->pid = pid;
    if (!vte)
    {
        roxterm->widget = NULL;
    }
    if (pid == -1)
    {
        roxterm_report_launch_error_async(roxterm,
                _("Failed to run command"), error);
    }
}

static void roxterm_fork_command(ROXTermData *roxterm, VteTerminal *vte,
        char **argv, char **envv,
        const char *working_directory,
        gboolean login)
{
    char *filename = argv[0];
    char **new_argv = NULL;
    static char *shim = NULL;
    int arg_offset = 2;
    int copy_offset = 0;

    if (!shim)
    {
        char *dir = g_path_get_dirname(global_options_bindir);
        shim = g_build_filename(dir, "libexec", "roxterm-shim", NULL);
        g_free(dir);
        if (!g_file_test(shim, G_FILE_TEST_IS_EXECUTABLE))
        {
            g_free(shim);
            shim = g_build_filename(global_options_bindir, "roxterm-shim",
                                    NULL);
            if (!g_file_test(shim, G_FILE_TEST_IS_EXECUTABLE))
                shim[0] = 0;
        }
    }
    if (!shim[0])
        arg_offset = 0;


    working_directory = roxterm_check_cwd(working_directory);
    size_t old_len = g_strv_length(argv);

    if (login)
    {
        /* If login_shell, make sure argv[1] is the
         * shell base name (== leaf name) prepended by "-" */
        char *leaf = strrchr(filename, G_DIR_SEPARATOR);

        if (leaf)
            ++leaf;
        else
            leaf = argv[0];

<<<<<<< HEAD
        /* The NULL terminator is not considered by g_strv_length() */
        old_len = g_strv_length(argv);
        new_argv = g_new(char *, old_len + 2);

        new_argv[0] = filename;
        new_argv[1] = g_strconcat("-", leaf, NULL);
        /* This memcpy includes the NULL terminator */
        memcpy(new_argv + 2, argv + 1, sizeof(char *) * old_len);
        argv = new_argv;
    }

    roxterm_spawn_child(roxterm, vte, working_directory, argv, envv,
                        roxterm_fork_callback, new_argv != NULL);
=======
        /* The NULL terminator is not considered by g_strv_length(), and
         * we're replacing argv[0], not adding to it. */
        new_argv = g_new(char *, old_len + arg_offset + 2);
        new_argv[arg_offset] = filename;
        new_argv[arg_offset + 1] = g_strconcat("-", leaf, NULL);
        arg_offset += 2;
        copy_offset = 1;
    }
    else if (shim[0])
    {
        new_argv = g_new(char *, old_len + arg_offset + 1);
    }
    if (shim[0])
    {
        new_argv[0] = shim;
        new_argv[1] = g_strdup_printf("%lx", (guintptr) roxterm);
    }
    if (arg_offset)
    {
        // This memcpy includes the NULL-terminator */
        memcpy(new_argv + arg_offset,
               argv + copy_offset,
               sizeof(char *) * (old_len + 1 - copy_offset));
        argv = new_argv;
    }

    char *cmd = g_strjoinv(" ", argv);
    g_debug("Command line %s", cmd);
    g_free(cmd);

    GSpawnFlags spawn_flags = shim[0] ? G_SPAWN_DEFAULT :
        (login ? G_SPAWN_FILE_AND_ARGV_ZERO : G_SPAWN_SEARCH_PATH);
    /* VTE_SPAWN_NO_PARENT_ENVV is undocumented; looking at VTE's source it
     * appears to prevent our process' env from being merged into the envv we're
     * passing in here, which is behaviour we want.
     */
    vte_terminal_spawn_async(vte, VTE_PTY_DEFAULT,
            working_directory, argv, envv, 
            spawn_flags | VTE_SPAWN_NO_PARENT_ENVV,
            NULL, NULL, NULL,
            -1, NULL,
            roxterm_fork_callback, roxterm);
    if (new_argv)
    {
        g_free(new_argv[1]);
        g_free(new_argv);
    }
>>>>>>> 9ad6b5f0
}

static void roxterm_run_command(ROXTermData *roxterm, VteTerminal *vte)
{
    char **commandv = NULL;
    char *command = NULL;
    gboolean special = FALSE; /* special_command and -e override login_shell */
    gboolean login = FALSE;
    const char *term = options_lookup_string(roxterm->profile, "term");
    char **env;

    if (term && !term[0])
        term = NULL;
    env = roxterm_get_environment(roxterm, term);
    roxterm->running = TRUE;
    roxterm_show_status(roxterm, "window-close");
    roxterm->is_shell = FALSE;
    if (roxterm->actual_commandv)
    {
        special = TRUE;
    }
    else if (roxterm->special_command)
    {
        special = TRUE;
        /* Use special_command, currently single string */
        command = roxterm->special_command;
        special = TRUE;
    }
    else if (roxterm->commandv)
    {
        /* Either restoring a session or -e was given */
        if (!roxterm->from_session)
        {
            special = TRUE;
            /* If commandv is a single string it might be a command + args
             * separated by spaces, so parse it. See
             * <http://sourceforge.net/p/roxterm/bugs/87/>.
             */
            if (!roxterm->commandv[1])
            {
                command = roxterm->commandv[0];
                roxterm->commandv[0] = NULL;
                g_strfreev(roxterm->commandv);
                roxterm->commandv = NULL;
            }
        }
    }
    else
    {
        /* Either use custom command from option or default (as single string)
         */
        if (options_lookup_int_with_default(roxterm->profile,
                    "use_ssh", FALSE))
        {
            const char *host = options_lookup_string_with_default(
                    roxterm->profile, "ssh_address", "localhost");
            const char *user = options_lookup_string(roxterm->profile,
                    "ssh_user");
            const char *ssh_opts = options_lookup_string(roxterm->profile,
                    "ssh_options");
            int port = options_lookup_int_with_default(roxterm->profile,
                    "ssh_port", 22);

            command = g_strdup_printf("ssh%s%s %s -p %d %s",
                    (user && user[0]) ? " -l " : "",
                    (user && user[0]) ? user : "",
                    (ssh_opts && ssh_opts[0]) ? ssh_opts : "",
                    port, host);
        }
        else if (options_lookup_int_with_default(roxterm->profile,
                    "use_custom_command", FALSE))
        {
            command = options_lookup_string(roxterm->profile, "command");
        }
        if (!command || !command[0])
        {
            command = get_default_command(roxterm);
            roxterm->is_shell = TRUE;
        }
        else
        {
            /* Using custom command disables login_shell */
            special = TRUE;
        }
    }
    if (roxterm->actual_commandv)
    {
        commandv = roxterm->actual_commandv;
    }
    if (roxterm->commandv && !roxterm->special_command)
    {
        /* We're using roxterm->commandv, point commandv to it */
        commandv = roxterm->commandv;
    }
    else if (!roxterm->actual_commandv)
    {
        /* Parse our own commandv from single string command */
        int argc;
        GError *error = NULL;

        commandv = NULL;
        if (!g_shell_parse_argv(command, &argc, &commandv, &error))
        {
            char *msg = g_strdup_printf(_("Unable to parse command '%s'"),
                    command);
            roxterm_report_launch_error_async(roxterm, msg, error);
            g_free(msg);
            if (error)
                g_error_free(error);
            if (commandv)
                g_strfreev(commandv);
            commandv = NULL;
            /*
            commandv = g_new(char *, 2);
            commandv[0] = get_default_command(roxterm);
            commandv[1] = NULL;
            */
        }
    }
    if (!special && options_lookup_int_with_default(roxterm->profile,
            "login_shell", 0))
    {
        login = TRUE;
    }

    if (commandv && commandv[0])
    {
        roxterm_fork_command(roxterm, vte, commandv, env,
                roxterm->directory, login);
    }

    roxterm->special_command = NULL;
    /* If special_command was set, command points to the same string */
    g_free(command);
    roxterm->actual_commandv = commandv;
    g_strfreev(env);
}

static char *roxterm_lookup_uri_handler(ROXTermData *roxterm, const char *tag)
{
    char *filename = options_lookup_string(roxterm->profile, tag);

    if (g_file_test(filename, G_FILE_TEST_IS_DIR))
    {
        char *apprun = g_build_filename(filename, "AppRun", NULL);

        if (g_file_test(apprun, G_FILE_TEST_IS_EXECUTABLE))
        {
            g_free(filename);
            filename = apprun;
        }
        else
        {
            g_free(apprun);
        }
    }
    return filename;
}

/* Converts quotes to % sequences to fix debian bug #696917 */
char *preparse_url(const char *url)
{
    GString *s = g_string_new("");
    size_t n;
    char c;
    for (n = 0; (c = url[n]) != 0; ++n)
    {
        switch (c)
        {
            case '"':
                s = g_string_append(s, "%22");
                break;
            case '\'':
                s = g_string_append(s, "%27");
                break;
            default:
                s = g_string_append_c(s, c);
                break;
        }
    }
    return g_string_free(s, FALSE);
}

static void roxterm_launch_ssh(ROXTermData *roxterm, const char *uri)
{
    char *ssh_o = roxterm_lookup_uri_handler(roxterm, "ssh");
    char *ssh = uri_get_ssh_command(uri, ssh_o);

    if (ssh_o)
        g_free(ssh_o);
    if (ssh)
    {
        roxterm_spawn(roxterm, ssh, options_lookup_int_with_default
            (roxterm->profile, "ssh_spawn_type", ROXTerm_SpawnNewTab));
        g_free(ssh);
    }
}

static char *roxterm_get_modified_uri(ROXTermData *roxterm)
{
    const char *m = roxterm->matched_url;

    switch (roxterm->match_type)
    {
        case ROXTerm_Match_MailTo:
            if (!g_str_has_prefix(m, "mailto:"))
                return g_strdup_printf("mailto:%s", m);
            break;
        case ROXTerm_Match_URINoScheme:
            if (g_str_has_prefix(m, "ftp"))
                return g_strdup_printf("ftp://%s", m);
            else
                return g_strdup_printf("http://%s", m);
        case ROXTerm_Match_SSH_Host:
            if (!g_str_has_prefix(m, "ssh:"))
                return g_strdup_printf("ssh://%s", m);
            break;
        default:
            break;
    }
    return NULL;
}

static void roxterm_launch_uri(ROXTermData *roxterm,
        const char *uri, guint32 timestamp)
{
    GError *error = NULL;
    gboolean result;

#if GTK_CHECK_VERSION(3,22,0)
    result = gtk_show_uri_on_window(roxterm_get_toplevel(roxterm),
            uri, timestamp, &error);
#else
    result = gtk_show_uri(gtk_window_get_screen(roxterm_get_toplevel(roxterm)),
            uri, timestamp, &error);
#endif
    if (!result)
    {
        dlg_warning(roxterm_get_toplevel(roxterm),
                _("Unable to open URI %s: %s"), uri, error->message);
        g_error_free(error);
    }
}

static void roxterm_launch_matched_uri(ROXTermData *roxterm, guint32 timestamp)
{
    const char *m = roxterm->matched_url;
    char *mod = NULL;

    if (roxterm->match_type == ROXTerm_Match_SSH_Host)
    {
        roxterm_launch_ssh(roxterm, roxterm->matched_url);
        return;
    }
    mod = roxterm_get_modified_uri(roxterm);
    roxterm_launch_uri(roxterm, mod ? mod : m, timestamp);
    g_free(mod);
}

static void roxterm_data_delete(ROXTermData *roxterm)
{
    /* This doesn't delete widgets because they're deleted when removed from
     * the parent */
    GtkWindow *gwin;

    g_return_if_fail(roxterm);

    /* Fix for https://github.com/realh/roxterm/issues/197 */
    if (roxterm->widget && roxterm->child_exited_tag)
    {
        g_signal_handler_disconnect(roxterm->widget, roxterm->child_exited_tag);
    }
    else if (roxterm->child_exited_tag)
    {
        g_warning("child_exited_tag == %ld but widget is NULL for %p", 
                roxterm->child_exited_tag, roxterm);
    }
    gwin = roxterm_get_toplevel(roxterm);
    if (gwin && roxterm->win_state_changed_tag)
    {
        g_signal_handler_disconnect(gwin, roxterm->win_state_changed_tag);
    }
    if (roxterm->post_exit_tag)
        g_source_remove(roxterm->post_exit_tag);
    if (roxterm->colour_scheme)
    {
        UNREF_LOG(colour_scheme_unref(roxterm->colour_scheme));
    }
    if (roxterm->profile)
    {
        UNREF_LOG(dynamic_options_unref(roxterm_profiles,
                options_get_leafname(roxterm->profile)));
    }
    drag_receive_data_delete(roxterm->drd);
    if (roxterm->actual_commandv != roxterm->commandv)
        g_strfreev(roxterm->actual_commandv);
    if (roxterm->commandv)
        g_strfreev(roxterm->commandv);
    g_free(roxterm->directory);
    g_strfreev(roxterm->env);
    if (roxterm->pango_desc)
        pango_font_description_free(roxterm->pango_desc);
    g_free(roxterm->buffer_file_name);
    if (roxterm->replace_task_dialog)
    {
        roxterm->postponed_free = TRUE;
        gtk_widget_destroy(roxterm->replace_task_dialog);
    }
    else
    {
        g_free(roxterm);
    }
}

typedef enum {
    ROXTerm_DontShowURIMenuItems,
    ROXTerm_ShowWebURIMenuItems,
    ROXTerm_ShowMailURIMenuItems,
    ROXTerm_ShowFileURIMenuItems,
    ROXTerm_ShowSSHHostMenuItems,
    ROXTerm_ShowVOIPURIMenuItems,
} ROXTerm_URIMenuItemsShowType;

static void
set_show_uri_menu_items(MenuTree *tree, ROXTerm_URIMenuItemsShowType show_type)
{
    g_return_if_fail(tree);
    menutree_set_show_item(tree, MENUTREE_OPEN_IN_BROWSER,
        show_type == ROXTerm_ShowWebURIMenuItems);
    menutree_set_show_item(tree, MENUTREE_OPEN_IN_MAILER,
        show_type == ROXTerm_ShowMailURIMenuItems);
    menutree_set_show_item(tree, MENUTREE_OPEN_IN_FILER,
        show_type == ROXTerm_ShowFileURIMenuItems);
    menutree_set_show_item(tree, MENUTREE_COPY_URI,
        show_type != ROXTerm_DontShowURIMenuItems);
    menutree_set_show_item(tree, MENUTREE_SSH_HOST,
        show_type == ROXTerm_ShowSSHHostMenuItems);
    menutree_set_show_item(tree, MENUTREE_VOIP_CALL,
        show_type == ROXTerm_ShowVOIPURIMenuItems);
    menutree_set_show_item(tree, MENUTREE_URI_SEPARATOR,
        show_type != ROXTerm_DontShowURIMenuItems);
}

static void
roxterm_set_show_uri_menu_items(ROXTermData * roxterm,
    ROXTerm_URIMenuItemsShowType show_type)
{
    MultiWin *win = roxterm_get_win(roxterm);

    set_show_uri_menu_items(multi_win_get_popup_menu(win), show_type);
    set_show_uri_menu_items(multi_win_get_short_popup_menu(win), show_type);
}

static double roxterm_get_config_saturation(ROXTermData *roxterm)
{
    double saturation = options_lookup_double_with_default(roxterm->profile,
            "saturation", 1.0);

    if (saturation < 0 || saturation > 1)
    {
        g_warning(_("Saturation option %f out of range"), saturation);
        saturation = CLAMP(saturation, 0, 1);
    }
    return saturation;
}

static void
roxterm_update_cursor_colour(ROXTermData * roxterm, VteTerminal * vte)
{
    vte_terminal_set_color_cursor(vte,
            colour_scheme_get_cursor_colour(roxterm->colour_scheme, TRUE));
}

static void
roxterm_update_cursorfg_colour(ROXTermData * roxterm, VteTerminal * vte)
{
    vte_terminal_set_color_cursor_foreground(vte,
            colour_scheme_get_cursorfg_colour(roxterm->colour_scheme, TRUE));
}

static void
roxterm_update_bold_colour(ROXTermData * roxterm, VteTerminal * vte)
{
    vte_terminal_set_color_bold(vte,
            colour_scheme_get_bold_colour(roxterm->colour_scheme, TRUE));
}

guint16 extrapolate_chroma(guint16 bg, guint16 fg, double factor)
{
    gint32 ext = (gint32) bg +
        (gint32) ((double) ((gint32) fg - (gint32) bg) * factor);

    return (guint16) CLAMP(ext, 0, 0xffff);
}

static const GdkRGBA *extrapolate_colours(const GdkRGBA *bg,
        const GdkRGBA *fg, double factor)
{
    static GdkRGBA ext;

#define EXTRAPOLATE(c) ext. c = \
    extrapolate_chroma(bg ? bg->  c : 0, fg ? fg->  c : 0xffff, factor)
    EXTRAPOLATE(red);
    EXTRAPOLATE(green);
    EXTRAPOLATE(blue);
    return &ext;
}

static const GdkRGBA *roxterm_get_background_colour_with_transparency(
        ROXTermData * roxterm)
{
    const GdkRGBA *bgro =
            colour_scheme_get_background_colour(roxterm->colour_scheme, TRUE);
    static GdkRGBA background;
    float alpha = roxterm_get_config_saturation(roxterm);
    
    if (bgro)
    {
        background = *bgro;
    }
    else if (alpha < 1.0f)
    {
        bgro = colour_scheme_get_background_colour(roxterm->colour_scheme,
                FALSE);
        background = *bgro;
        bgro = NULL;
    }
    background.alpha = alpha;
    return (alpha < 1.0f) ? &background : bgro;
}

static void
roxterm_apply_colour_scheme(ROXTermData *roxterm, VteTerminal *vte)
{
    gboolean bold = FALSE;
    const GdkRGBA *bd = NULL;
    int ncolours = 0;
    const GdkRGBA *palette = NULL;
    const GdkRGBA *foreground =
            colour_scheme_get_foreground_colour(roxterm->colour_scheme, TRUE);
    const GdkRGBA *background =
            roxterm_get_background_colour_with_transparency(roxterm);
    
    vte_terminal_set_default_colors(vte);
    ncolours = colour_scheme_get_palette_size(roxterm->colour_scheme);
    if (ncolours)
        palette = colour_scheme_get_palette(roxterm->colour_scheme);
    vte_terminal_set_colors(vte, foreground, background,
            palette, ncolours);
    if (!ncolours && foreground && background)
    {
        vte_terminal_set_color_bold(vte,
                extrapolate_colours(background, foreground, 1.2));
        bold = TRUE;
    }
    bd = colour_scheme_get_bold_colour(roxterm->colour_scheme, TRUE);
    if (bd || !bold)
        vte_terminal_set_color_bold(vte, bd);
    roxterm_update_cursor_colour(roxterm, vte);
    roxterm_update_cursorfg_colour(roxterm, vte);
    roxterm_force_redraw(roxterm);
}

static gboolean roxterm_is_parented(ROXTermData *roxterm)
{
    GtkWindow *top = roxterm_get_toplevel(roxterm);
    return top && gtk_widget_get_realized(GTK_WIDGET(top)) &&
        gtk_widget_get_realized(roxterm->widget);
}

static void
roxterm_set_vte_size(ROXTermData *roxterm, VteTerminal *vte,
        int columns, int rows)
{
    MultiWin *win = roxterm_get_win(roxterm);

    vte_terminal_set_size(vte, columns, rows);
    if (roxterm_is_parented(roxterm) &&
            multi_win_get_current_tab(win) == roxterm->tab)
    {
        multi_win_apply_new_geometry(win, columns, rows, roxterm->tab);
    }
}

static void
roxterm_get_padding(ROXTermData *roxterm, int *width, int *height)
{
    GtkBorder padding;

    gtk_style_context_get_padding(gtk_widget_get_style_context(roxterm->widget),
            gtk_widget_get_state_flags(roxterm->widget), &padding);
    /* The +2 is a fudge otherwise the window shrinks by one cell each time
     * it's maximized and then unmaximized.
     */
    *width = padding.left + padding.right + 2;
    *height = padding.top + padding.bottom + 2;
}

static void roxterm_geometry_func(ROXTermData *roxterm,
        GdkGeometry *geom, GdkWindowHints *hints)
{
    VteTerminal *vte = VTE_TERMINAL(roxterm->widget);

    roxterm_get_padding(roxterm, &geom->base_width, &geom->base_height);
    /* The following results include spacing (cell-*-scale) */
    geom->width_inc = vte_terminal_get_char_width(vte);
    geom->height_inc = vte_terminal_get_char_height(vte);
    geom->min_width = geom->base_width + 4 * geom->width_inc;
    geom->min_height = geom->base_height + 4 * geom->height_inc;
    if (hints)
        *hints = GDK_HINT_RESIZE_INC | GDK_HINT_BASE_SIZE | GDK_HINT_MIN_SIZE;
}

static void roxterm_size_func(ROXTermData *roxterm, gboolean pixels,
        int *pwidth, int *pheight)
{
    VteTerminal *vte = VTE_TERMINAL(roxterm->widget);

    if (!pixels || *pwidth == -1)
        *pwidth = vte_terminal_get_column_count(vte);
    if (!pixels || *pheight == -1)
        *pheight = vte_terminal_get_row_count(vte);
    if (pixels)
    {
        int px, py;

        roxterm_get_padding(roxterm, &px, &py);
        /* The following results include spacing (cell-*-scale) */
        *pwidth = *pwidth * vte_terminal_get_char_width(vte) + px;
        *pheight = *pheight * vte_terminal_get_char_height(vte) + py;
    }
}

static void roxterm_default_size_func(ROXTermData *roxterm,
        int *pwidth, int *pheight)
{
    *pwidth = options_lookup_int_with_default(roxterm->profile, "width", 80);
    *pheight = options_lookup_int_with_default(roxterm->profile, "height", 24);
}

static void roxterm_update_geometry(ROXTermData * roxterm, VteTerminal * vte)
{
    int columns, rows;
    (void) vte;

    columns = vte_terminal_get_column_count(vte);
    rows = vte_terminal_get_row_count(vte);
    roxterm_set_vte_size(roxterm, vte, columns, rows);
}

static void roxterm_update_size(ROXTermData * roxterm, VteTerminal * vte)
{
    int w, h;

    roxterm_default_size_func(roxterm, &w, &h);
    roxterm_set_vte_size(roxterm, vte, w, h);
    roxterm_update_geometry(roxterm, vte);
}

static void resize_pango_for_zoom(PangoFontDescription *pango_desc,
        double zf)
{
    int size;
    gboolean abs = FALSE;

    if (zf == 1.0)
        return;
    size = pango_font_description_get_size(pango_desc);
    if (!size)
        size = 10 * PANGO_SCALE;
    else
        abs = pango_font_description_get_size_is_absolute(pango_desc);
    size = (int) ((double) size * zf);
    if (abs)
        pango_font_description_set_absolute_size(pango_desc, size);
    else
        pango_font_description_set_size(pango_desc, size);
}

/* The spacing apply functions don't need to explicitly resize the window
 * because VTE triggers the apropriate signal.
 */
static void
roxterm_apply_vspacing(ROXTermData *roxterm, VteTerminal *vte)
{
    double spacing = (double) options_lookup_int_with_default(roxterm->profile,
            "vspacing", 0) / 100.0;

    vte_terminal_set_cell_height_scale(vte, CLAMP(spacing, 0.0, 1.0) + 1.0);
}

static void
roxterm_apply_hspacing(ROXTermData *roxterm, VteTerminal *vte)
{
    double spacing = (double) options_lookup_int_with_default(roxterm->profile,
            "hspacing", 0) / 100.0;

    vte_terminal_set_cell_width_scale(vte, CLAMP(spacing, 0.0, 1.0) + 1.0);
}

static void
roxterm_apply_profile_font(ROXTermData *roxterm, VteTerminal *vte,
    gboolean update_geometry)
{
    char *fdesc;
    PangoFontDescription *pango_desc = NULL;
    int w = vte_terminal_get_column_count(vte);
    int h = vte_terminal_get_row_count(vte);

    if (roxterm->pango_desc)
    {
        pango_font_description_free(roxterm->pango_desc);
        roxterm->pango_desc = NULL;
    }
    fdesc = options_lookup_string(roxterm->profile, "font");
    double zf = roxterm->target_zoom_factor;

    if (fdesc && fdesc[0])
    {
        pango_desc = pango_font_description_from_string(fdesc);
        if (!pango_desc)
            g_warning(_("Couldn't create a font from '%s'"), fdesc);
    }
    if (!pango_desc)
    {
        if (zf == roxterm->current_zoom_factor)
        {
            if (fdesc)
                g_free(fdesc);
            return;
        }
        pango_desc = pango_font_description_copy(
                vte_terminal_get_font(vte));
        zf /= roxterm->current_zoom_factor;
    }
    if (!pango_desc)
    {
        g_free(fdesc);
        g_return_if_fail(pango_desc != NULL);
    }
    resize_pango_for_zoom(pango_desc, zf);
    vte_terminal_set_font(vte, pango_desc);
    roxterm->pango_desc = pango_desc;
    g_free(fdesc);
    roxterm->current_zoom_factor = roxterm->target_zoom_factor;
    roxterm_apply_vspacing(roxterm, vte);
    roxterm_apply_hspacing(roxterm, vte);
    if (update_geometry)
    {
        roxterm_set_vte_size(roxterm, vte, w, h);
    }
}

static void
roxterm_update_font(ROXTermData *roxterm, VteTerminal *vte,
    gboolean update_geometry)
{
    PangoFontDescription *pango_desc = NULL;
    double zf;
    int w, h;

    if (!roxterm->pango_desc)
    {
        roxterm_apply_profile_font(roxterm, vte, update_geometry);
        return;
    }
    w = vte_terminal_get_column_count(vte);
    h = vte_terminal_get_row_count(vte);
    zf = roxterm->target_zoom_factor /
            (roxterm->current_zoom_factor ?
                    roxterm->current_zoom_factor : 1);
    pango_desc = roxterm->pango_desc;
    resize_pango_for_zoom(pango_desc, zf);
    vte_terminal_set_font(vte, pango_desc);
    roxterm->current_zoom_factor = roxterm->target_zoom_factor;
    roxterm_apply_vspacing(roxterm, vte);
    roxterm_apply_hspacing(roxterm, vte);
    if (update_geometry)
    {
        roxterm_set_vte_size(roxterm, vte, w, h);
    }
}

static void roxterm_set_zoom_factor(ROXTermData *roxterm, double factor,
        int index)
{
    roxterm->zoom_index = index;
    roxterm->target_zoom_factor = factor;
    roxterm_update_font(roxterm, VTE_TERMINAL(roxterm->widget), TRUE);
}

/* Change a terminal's font etc so it matches size with another */
static void roxterm_match_text_size(ROXTermData *roxterm, ROXTermData *other)
{
    VteTerminal *vte;
    VteTerminal *other_vte;
    const PangoFontDescription *fd;
    int width, height;

    if (roxterm == other)
        return;
    vte = VTE_TERMINAL(roxterm->widget);
    other_vte = VTE_TERMINAL(other->widget);
    width = vte_terminal_get_column_count(other_vte);
    height = vte_terminal_get_row_count(other_vte);
    fd = vte_terminal_get_font(VTE_TERMINAL(other->widget));
    roxterm->target_zoom_factor = other->current_zoom_factor;
    roxterm->current_zoom_factor = other->current_zoom_factor;
    roxterm->zoom_index = other->zoom_index;
    if (!pango_font_description_equal(
            vte_terminal_get_font(VTE_TERMINAL(roxterm->widget)), fd))
    {
        vte_terminal_set_font(vte, fd);
    }
    roxterm_set_vte_size(roxterm, VTE_TERMINAL(roxterm->widget),
            width, height);
}

static gboolean roxterm_about_uri_hook(GtkAboutDialog *about,
        gchar *link, gpointer data)
{
    (void) about;
    roxterm_launch_uri(data, link, gtk_get_current_event_time());
    return TRUE;
}

static gboolean roxterm_popup_handler(GtkWidget * widget, ROXTermData * roxterm)
{
    (void) widget;
    roxterm_set_show_uri_menu_items(roxterm, ROXTerm_DontShowURIMenuItems);
    multi_tab_popup_menu_at_pointer(roxterm->tab);
    return TRUE;
}

/* Checks whether a button event position is over a matched expression; if so
 * roxterm->matched_url is set and the result is TRUE */
static gboolean roxterm_check_match(ROXTermData *roxterm, VteTerminal *vte,
        GdkEvent *event)
{
    int tag;
#if VTE_CHECK_VERSION(0,50,0)
    char *hyper = roxterm_enable_hyperlinks() ?
        vte_terminal_hyperlink_check_event(vte, event) : NULL;
#endif

    g_free(roxterm->matched_url);
    /* If we're over a hyperlink we should also have a pattern match; be lazy
     * and use that to work out the type of link */
    roxterm->matched_url = vte_terminal_match_check_event(vte, event, &tag);
    if (roxterm->matched_url)
    {
        roxterm->match_type = roxterm_get_match_type(roxterm, tag);
    }
#if VTE_CHECK_VERSION(0,50,0)
    else if (hyper)
    {
        roxterm->match_type = ROXTerm_Match_FullURI;
    }
    if (hyper)
    {
        g_free(roxterm->matched_url);
        roxterm->matched_url = hyper;
    }
#endif
    return roxterm->matched_url != NULL;
}

static void roxterm_clear_hold_over_uri(ROXTermData *roxterm)
{
    if (roxterm->hold_over_uri)
    {
        g_signal_handler_disconnect(roxterm->widget, roxterm->hold_handler_id);
        roxterm->hold_over_uri = FALSE;
    }
}

inline static void roxterm_clear_drag_url(ROXTermData *roxterm)
{
    roxterm_clear_hold_over_uri(roxterm);
}

static GtkTargetList *roxterm_get_uri_drag_target_list(void)
{
    static const GtkTargetEntry target_table[] = {
        { (char *) "text/uri-list", 0, ROXTERM_DRAG_TARGET_URI_LIST },
        { (char *) "UTF8_STRING", 0, ROXTERM_DRAG_TARGET_UTF8_STRING }
    };

    return gtk_target_list_new(target_table, G_N_ELEMENTS(target_table));
}

static void roxterm_uri_drag_ended(GtkWidget *widget,
        GdkDragContext *drag_context, ROXTermData *roxterm)
{
    (void) widget;
    (void) drag_context;
    roxterm_clear_drag_url(roxterm);
}

static void roxterm_uri_drag_data_get(GtkWidget *widget,
        GdkDragContext *drag_context, GtkSelectionData *selection,
        guint info, guint time, ROXTermData *roxterm)
{
    char *uri_list[2];
    (void) widget;
    (void) drag_context;
    (void) time;

    g_return_if_fail(roxterm->matched_url);

    if (info == ROXTERM_DRAG_TARGET_URI_LIST)
    {
        uri_list[0] = roxterm_get_modified_uri(roxterm);
        if (!uri_list[0])
            uri_list[0] = g_strdup(roxterm->matched_url);
        uri_list[1] = NULL;
        gtk_selection_data_set_uris(selection, uri_list);
        g_free(uri_list[0]);
    }
    else
    {
        gtk_selection_data_set_text(selection, roxterm->matched_url, -1);
    }
}

/* Starts drag & drop process if user tries to drag a URL */
static gboolean roxterm_motion_handler(GtkWidget *widget, GdkEventButton *event,
        ROXTermData *roxterm)
{
    GtkTargetList *target_list;

    if (!gtk_drag_check_threshold(widget, roxterm->hold_x,
                roxterm->hold_y, event->x, event->y)
            || !roxterm->hold_over_uri)
    {
        return FALSE;
    }

    roxterm_clear_hold_over_uri(roxterm);
    g_return_val_if_fail(roxterm->matched_url, FALSE);


    target_list = roxterm_get_uri_drag_target_list();
    gtk_drag_begin_with_coordinates(roxterm->widget, target_list,
            GDK_ACTION_COPY, 1, (GdkEvent *) event, event->x, event->y);

    return TRUE;
}

static gboolean roxterm_click_handler(GtkWidget *widget,
        GdkEventButton *event, ROXTermData *roxterm)
{
    VteTerminal *vte = VTE_TERMINAL(roxterm->widget);

    (void) widget;
    
    roxterm_clear_drag_url(roxterm);
    roxterm_check_match(roxterm, vte, (GdkEvent *) event);
    if (event->button == 3)
    {
        ROXTerm_URIMenuItemsShowType show_type = ROXTerm_DontShowURIMenuItems;

        /* If user right-clicks with no modifiers give the child app a chance
         * to handle the event first.
         */
        if (!(event->state & (GDK_SHIFT_MASK |
                GDK_CONTROL_MASK | GDK_MOD1_MASK)))
        {
            if (GTK_WIDGET_CLASS(VTE_TERMINAL_GET_CLASS(widget))->
                    button_press_event(widget, event))
            {
                return TRUE;
            }
        }

        if (roxterm->matched_url)
        {
            switch (roxterm->match_type)
            {
                case ROXTerm_Match_SSH_Host:
                    show_type = ROXTerm_ShowSSHHostMenuItems;
                    break;
                case ROXTerm_Match_MailTo:
                    show_type = ROXTerm_ShowMailURIMenuItems;
                    break;
                case ROXTerm_Match_VOIP:
                    show_type = ROXTerm_ShowVOIPURIMenuItems;
                    break;
                case ROXTerm_Match_File:
                    show_type = ROXTerm_ShowFileURIMenuItems;
                    break;
                default:
                    show_type = ROXTerm_ShowWebURIMenuItems;
                    break;
                }
        }
        roxterm_set_show_uri_menu_items(roxterm, show_type);
        multi_tab_popup_menu_at_pointer(roxterm->tab);
        return TRUE;
    }
    else if ((event->state & GDK_CONTROL_MASK) && event->button == 1
             && event->type == GDK_BUTTON_PRESS && roxterm->matched_url)
    {
        roxterm->hold_over_uri = TRUE;
        roxterm->hold_x = event->x;
        roxterm->hold_y = event->y;
        roxterm->hold_handler_id = g_signal_connect(roxterm->widget,
                "motion-notify-event",
                G_CALLBACK(roxterm_motion_handler), roxterm);
        return TRUE;
    }
    return FALSE;
}

static gboolean roxterm_release_handler(GtkWidget *widget,
        GdkEventButton *event, ROXTermData *roxterm)
{
    gboolean result = FALSE;
    (void) widget;

    if ((event->state & GDK_CONTROL_MASK) && event->button == 1
            && roxterm->hold_over_uri && roxterm->matched_url)
    {
        roxterm_launch_matched_uri(roxterm, event->time);
        result = TRUE;
    }
    roxterm_clear_hold_over_uri(roxterm);
    return result;
}

static void roxterm_window_title_handler(VteTerminal *vte,
        ROXTermData * roxterm)
{
    const char *t = vte_terminal_get_window_title(vte);

    multi_tab_set_window_title(roxterm->tab, t ? t : _("ROXTerm"));
}

/* data is cast to char const **pname - indirect pointer to name to check for -
 * if a match is found, *pname is set to NULL */
static void check_if_name_matches_property(GtkWidget *widget, gpointer data)
{
    const char *profile_name = g_object_get_data(G_OBJECT(widget),
            PROFILE_NAME_KEY);
    char const **pname = data;
    gboolean check = FALSE;

    g_return_if_fail(profile_name);
    /* pname may have been NULLed by an earlier iteration */
    if (!*pname)
        return;
    if (!strcmp(profile_name, *pname))
    {
        check = TRUE;
        *pname = NULL;
    }
    gtk_check_menu_item_set_active(GTK_CHECK_MENU_ITEM(widget), check);
}

static void check_preferences_submenu(MenuTree *tree, MenuTreeID id,
        const char *current_name)
{
    GtkMenu *submenu = menutree_submenu_from_id(tree, id);
    const char *name = current_name;

    gtk_container_foreach(GTK_CONTAINER(submenu),
            check_if_name_matches_property, &name);
    if (name)
    {
        /* name hasn't been NULLed, no match, try "ghost" */
        char *ghost_name = g_strdup_printf("(%s)", current_name);

        name = ghost_name;
        gtk_container_foreach(GTK_CONTAINER(submenu),
                check_if_name_matches_property, &name);
        g_free(ghost_name);
        if (name)
        {
            g_critical(_("No menu item matches profile/scheme '%s'"),
                    current_name);
        }
    }
}

static void check_preferences_submenu_pair(ROXTermData *roxterm, MenuTreeID id,
        const char *current_name)
{
    MultiWin *win = roxterm_get_win(roxterm);
    MenuTree *tree = multi_win_get_popup_menu(win);

    multi_win_set_ignore_toggles(win, TRUE);
    if (tree)
    {
        check_preferences_submenu(tree, id, current_name);
    }
    tree = multi_win_get_menu_bar(win);
    if (tree)
    {
        check_preferences_submenu(tree, id, current_name);
    }
    multi_win_set_ignore_toggles(win, FALSE);
}

inline static void roxterm_shade_mtree_search_items(MenuTree *mtree,
        gboolean shade)
{
    if (mtree)
    {
        menutree_shade(mtree, MENUTREE_SEARCH_FIND_NEXT, shade);
        menutree_shade(mtree, MENUTREE_SEARCH_FIND_PREVIOUS, shade);
    }
}

static void roxterm_shade_search_menu_items(ROXTermData *roxterm)
{
    MultiWin *win = roxterm_get_win(roxterm);
    gboolean shade = vte_terminal_search_get_regex(
            VTE_TERMINAL(roxterm->widget)) == NULL;

    roxterm_shade_mtree_search_items(multi_win_get_menu_bar(win), shade);
    roxterm_shade_mtree_search_items(multi_win_get_popup_menu(win), shade);
}

static void roxterm_shade_save_buffer_menu_item(ROXTermData *roxterm)
{
    MultiWin *win = roxterm_get_win(roxterm);
    gboolean shade = roxterm->buffer_file_name == NULL;
    menutree_shade(multi_win_get_menu_bar(win),
        MENUTREE_FILE_SAVE_BUFFER, shade);
    menutree_shade(multi_win_get_popup_menu(win),
        MENUTREE_FILE_SAVE_BUFFER, shade);
}

static void roxterm_tab_selection_handler(ROXTermData * roxterm, MultiTab * tab)
{
    MultiWin *win = roxterm_get_win(roxterm);
    (void) tab;

    roxterm->status_icon_name = NULL;
    check_preferences_submenu_pair(roxterm,
            MENUTREE_PREFERENCES_SELECT_PROFILE,
            options_get_leafname(roxterm->profile));
    check_preferences_submenu_pair(roxterm,
            MENUTREE_PREFERENCES_SELECT_COLOUR_SCHEME,
            options_get_leafname(roxterm->colour_scheme));
    check_preferences_submenu_pair(roxterm,
            MENUTREE_PREFERENCES_SELECT_SHORTCUTS,
            options_get_leafname(multi_win_get_shortcut_scheme(win)));
    roxterm_shade_search_menu_items(roxterm);
    roxterm_shade_save_buffer_menu_item(roxterm);

    multi_win_set_ignore_toggles(win, TRUE);
    multi_win_set_ignore_toggles(win, FALSE);
}

static gboolean run_child_when_idle(ROXTermData *roxterm)
{
    if (!roxterm->running)
        roxterm_run_command(roxterm, VTE_TERMINAL(roxterm->widget));
    return FALSE;
}

static void roxterm_launch_uri_action(MultiWin * win)
{
    ROXTermData *roxterm = multi_win_get_user_data_for_current_tab(win);

    g_return_if_fail(roxterm);
    if (roxterm->matched_url)
        roxterm_launch_matched_uri(roxterm, gtk_get_current_event_time());
}

static void roxterm_copy_url_action(MultiWin * win)
{
    ROXTermData *roxterm = multi_win_get_user_data_for_current_tab(win);

    g_return_if_fail(roxterm);
    if (roxterm->matched_url)
    {
        gtk_clipboard_set_text(gtk_clipboard_get(GDK_SELECTION_PRIMARY),
            roxterm->matched_url, -1);
        gtk_clipboard_set_text(gtk_clipboard_get(GDK_SELECTION_CLIPBOARD),
            roxterm->matched_url, -1);
    }
}

static void roxterm_select_all_action(MultiWin * win)
{
    ROXTermData *roxterm = multi_win_get_user_data_for_current_tab(win);

    g_return_if_fail(roxterm);
    vte_terminal_select_all(VTE_TERMINAL(roxterm->widget));
}

static void roxterm_copy_clipboard_action(MultiWin * win)
{
    ROXTermData *roxterm = multi_win_get_user_data_for_current_tab(win);

    g_return_if_fail(roxterm);
#if VTE_CHECK_VERSION(0,50,0)
    vte_terminal_copy_clipboard_format(VTE_TERMINAL(roxterm->widget),
            VTE_FORMAT_TEXT);
#else
    vte_terminal_copy_clipboard(VTE_TERMINAL(roxterm->widget));
#endif
    multi_win_hide_clipboard_indicator(win);
}

static void roxterm_paste_clipboard_action(MultiWin * win)
{
    ROXTermData *roxterm = multi_win_get_user_data_for_current_tab(win);

    g_return_if_fail(roxterm);
    vte_terminal_paste_clipboard(VTE_TERMINAL(roxterm->widget));
}

static void roxterm_copy_and_paste_action(MultiWin * win)
{
    ROXTermData *roxterm = multi_win_get_user_data_for_current_tab(win);

    g_return_if_fail(roxterm);
#if VTE_CHECK_VERSION(0,50,0)
    vte_terminal_copy_clipboard_format(VTE_TERMINAL(roxterm->widget),
            VTE_FORMAT_TEXT);
#else
    vte_terminal_copy_clipboard(VTE_TERMINAL(roxterm->widget));
#endif
    vte_terminal_paste_clipboard(VTE_TERMINAL(roxterm->widget));
    multi_win_hide_clipboard_indicator(win);
}

static void roxterm_reset_action(MultiWin * win)
{
    ROXTermData *roxterm = multi_win_get_user_data_for_current_tab(win);

    g_return_if_fail(roxterm);
    vte_terminal_reset(VTE_TERMINAL(roxterm->widget), TRUE, FALSE);
}

static void roxterm_reset_and_clear_action(MultiWin * win)
{
    ROXTermData *roxterm = multi_win_get_user_data_for_current_tab(win);

    g_return_if_fail(roxterm);
    vte_terminal_reset(VTE_TERMINAL(roxterm->widget), TRUE, TRUE);
}

static void roxterm_respawn_action(MultiWin * win)
{
    ROXTermData *roxterm = multi_win_get_user_data_for_current_tab(win);
    int response;
    GtkWidget *w = NULL;

    if (roxterm->post_exit_tag)
    {
        g_source_remove(roxterm->post_exit_tag);
    }
    if (roxterm->running)
    {
        w = roxterm->replace_task_dialog =
                dlg_ok_cancel(GTK_WINDOW(multi_win_get_widget(win)),
                    _("Kill current task?"),
                    _("The current task is still running; "
                    "to restart it the current instance must be killed. "
                    "Do you want to kill the current task to "
                    "replace it with a new instance?"));
        response = gtk_dialog_run(GTK_DIALOG(w));
    }
    else
    {
        response = GTK_RESPONSE_OK;
    }
    switch (response)
    {
        case GTK_RESPONSE_NONE:
        case GTK_RESPONSE_DELETE_EVENT:
            /* Don't destroy */
            break;
        case GTK_RESPONSE_OK:
            roxterm_run_command(roxterm, VTE_TERMINAL(roxterm->widget));
            /* Fall through */
        default:
            if (w)
                gtk_widget_destroy(w);
    }
    if (roxterm->postponed_free)
        g_free(roxterm);
    else
        roxterm->replace_task_dialog = NULL;
}

static void roxterm_edit_profile_action(MultiWin * win)
{
    ROXTermData *roxterm = multi_win_get_user_data_for_current_tab(win);

    g_return_if_fail(roxterm);
    optsdbus_send_edit_profile_message(options_get_leafname(roxterm->profile));
}

static void roxterm_edit_colour_scheme_action(MultiWin * win)
{
    ROXTermData *roxterm = multi_win_get_user_data_for_current_tab(win);

    g_return_if_fail(roxterm);
    optsdbus_send_edit_colour_scheme_message(
            options_get_leafname(roxterm->colour_scheme));
}

static void roxterm_edit_shortcuts_scheme_action(MultiWin * win)
{
    shortcuts_edit(GTK_WINDOW(multi_win_get_widget(win)),
            multi_win_get_shortcuts_scheme_name(win));
}


static void roxterm_open_search_action(MultiWin *win)
{
    ROXTermData *roxterm = multi_win_get_user_data_for_current_tab(win);

    g_return_if_fail(roxterm);
    search_open_dialog(roxterm);
}

static void roxterm_find_next_action(MultiWin *win)
{
    ROXTermData *roxterm = multi_win_get_user_data_for_current_tab(win);

    g_return_if_fail(roxterm);
    vte_terminal_search_find_next(VTE_TERMINAL(roxterm->widget));
}

static void roxterm_find_prev_action(MultiWin *win)
{
    ROXTermData *roxterm = multi_win_get_user_data_for_current_tab(win);

    g_return_if_fail(roxterm);
    vte_terminal_search_find_previous(VTE_TERMINAL(roxterm->widget));
}

static void roxterm_show_about(MultiWin * win)
{
    ROXTermData *roxterm = multi_win_get_user_data_for_current_tab(win);

    g_return_if_fail(roxterm);
    about_dialog_show(GTK_WINDOW(multi_win_get_widget(win)),
            roxterm_about_uri_hook,
            roxterm);
}

static char *roxterm_get_help_filename(const char *base_dir, const char *lang)
{
    char *filename = g_build_filename(base_dir, lang, "guide.html", NULL);

    if (!g_file_test(filename, G_FILE_TEST_EXISTS))
    {
        g_free(filename);
        filename = NULL;
    }
    return filename;
}

static char *roxterm_get_help_uri(const char *base_dir, const char *lang)
{
    char *short_lang = NULL;
    char *sep;
    char *filename;
    char *uri;

    filename = roxterm_get_help_filename(base_dir, lang);
    if (!filename)
    {
        short_lang = g_strdup(lang);
        sep = strchr(short_lang, '.');
        if (sep)
        {
            *sep = 0;
            filename = roxterm_get_help_filename(base_dir, short_lang);
        }
        if (!filename)
        {
            sep = strchr(short_lang, '_');
            filename = roxterm_get_help_filename(base_dir, short_lang);
        }
        g_free(short_lang);
        if (!filename)
        {
            filename = roxterm_get_help_filename(base_dir, "en");
        }
    }
    uri = g_strconcat("file://", filename, NULL);
    g_free(filename);
    return uri;
}

static void roxterm_show_manual(MultiWin * win)
{
    ROXTermData *roxterm = multi_win_get_user_data_for_current_tab(win);
    char *uri;
    char *dir = NULL;
    const char *lang;

    g_return_if_fail(roxterm);

    if (global_options_appdir)
    {
        dir = g_build_filename(global_options_appdir, "Help", NULL);
    }
    else
    {
        dir = g_build_filename(HTML_DIR, NULL);
    }

    lang = g_getenv("LANG");
    if (!lang || !lang[0])
        lang = "en";
    uri = roxterm_get_help_uri(dir, lang);

    roxterm_launch_uri(roxterm, uri, gtk_get_current_event_time());
    g_free(uri);
    g_free(dir);
}

static void roxterm_open_config_manager(void *ignored)
{
    (void) ignored;
    optsdbus_send_edit_opts_message("Configlet", NULL);
}

/* The "style-updated" signal gets heavily spammed, including when GTK is
 * playing silly buggers with size allocation, so we don't have much choice
 * but to ignore it altogether.
 */
/*
static void
roxterm_style_change_handler(GtkWidget * widget, ROXTermData * roxterm)
{
    (void) widget;
    if (gtk_widget_get_allocated_width(roxterm->widget) > 1 &&
        gtk_widget_get_allocated_height(roxterm->widget) > 1)
    {
        roxterm_update_geometry(roxterm, VTE_TERMINAL(roxterm->widget));
    }
}
*/

static void
roxterm_char_size_changed(GtkSettings * settings, guint arg1, guint arg2,
    ROXTermData * roxterm)
{
    (void) settings;
    (void) arg1;
    (void) arg2;
    roxterm_update_geometry(roxterm, VTE_TERMINAL(roxterm->widget));
}

static void roxterm_hide_menutree(GtkMenuItem *item, gpointer handle)
{
    GtkWidget *submenu = gtk_menu_item_get_submenu(item);
    (void) handle;

    if (submenu)
    {
        gtk_widget_hide(submenu);
        gtk_container_foreach(GTK_CONTAINER(submenu),
                (GtkCallback) roxterm_hide_menutree, NULL);
    }
}

static RoxtermChildExitAction
roxterm_get_child_exit_action(ROXTermData *roxterm)
{
    RoxtermChildExitAction action = roxterm->exit_action;
    if (action == Roxterm_ChildExitNotOverridden)
    {
        action = options_lookup_int_with_default(roxterm->profile,
                "exit_action", Roxterm_ChildExitClose);
    }
    return action;
}

static gboolean roxterm_post_child_exit(ROXTermData *roxterm)
{
    MultiWin *win = roxterm_get_win(roxterm);
    RoxtermChildExitAction action = roxterm_get_child_exit_action(roxterm);
    if (action == Roxterm_ChildExitNotOverridden)
    {
        action = options_lookup_int_with_default(roxterm->profile,
                "exit_action", Roxterm_ChildExitClose);
    }
    if (action == Roxterm_ChildExitAsk)
    {
        GtkWidget *dialog = gtk_message_dialog_new(
                roxterm_get_toplevel(roxterm),
                GTK_DIALOG_MODAL | GTK_DIALOG_DESTROY_WITH_PARENT,
                GTK_MESSAGE_QUESTION, GTK_BUTTONS_NONE,
                _("The command in this terminal has terminated. "
                "What do you want to do with the terminal now?"));
        GtkWidget *respawn;

        gtk_dialog_add_button(GTK_DIALOG(dialog),
                _("Close"), Roxterm_ChildExitClose);
        gtk_dialog_add_button(GTK_DIALOG(dialog),
                _("Leave open"), Roxterm_ChildExitHold);
        respawn = gtk_dialog_add_button(GTK_DIALOG(dialog),
                _("Rerun command"), Roxterm_ChildExitRespawn);
        if (roxterm->no_respawn)
            gtk_widget_set_sensitive(respawn, FALSE);
        gtk_widget_show_all(dialog);
        action = gtk_dialog_run(GTK_DIALOG(dialog));
        gtk_widget_destroy(dialog);
    }
    roxterm->post_exit_tag = 0;
    if (action == Roxterm_ChildExitRespawn && roxterm->no_respawn)
        action = Roxterm_ChildExitClose;
    switch (action)
    {
        case Roxterm_ChildExitClose:
            gtk_container_foreach(
                    GTK_CONTAINER(
                            multi_win_get_menu_bar(win)->top_level),
                    (GtkCallback) roxterm_hide_menutree, NULL);
            gtk_widget_hide(multi_win_get_popup_menu(win)->top_level);
            gtk_widget_hide(multi_win_get_short_popup_menu(win)->top_level);
            multi_tab_delete(roxterm->tab);
            break;
        case Roxterm_ChildExitHold:
            roxterm_show_status(roxterm, "dialog-error");
            break;
        case Roxterm_ChildExitRespawn:
            roxterm_run_command(roxterm, VTE_TERMINAL(roxterm->widget));
            break;
        default:
            break;
    }
    return FALSE;
}

static void roxterm_child_exited(VteTerminal *vte, int status,
        ROXTermData *roxterm)
{
    if (!g_list_find(roxterm_terms, roxterm))
    {
        g_warning("roxterm_child_exited for widget %p: data %p not listed",
                vte, roxterm);
        return;
    }
    double delay = 0;

    (void) status;

    roxterm->running = FALSE;
    roxterm_show_status(roxterm, "dialog-error");
    RoxtermChildExitAction action = roxterm_get_child_exit_action(roxterm);
    if (action != Roxterm_ChildExitAsk &&
        ((delay = options_lookup_double(roxterm->profile, "exit_pause")) != 0))
    {
        vte_terminal_feed(vte, _("\n.\n"), -1);
        roxterm->post_exit_tag = g_timeout_add((guint) (delay * 1000.0),
                (GSourceFunc) roxterm_post_child_exit, roxterm);
    }
    else
    {
        roxterm_post_child_exit(roxterm);
    }
}

inline static ROXTermData *roxterm_from_menutree(MenuTree *mtree)
{
    return (ROXTermData *) multi_win_get_user_data_for_current_tab(
                     (MultiWin *) mtree->user_data);

}

static void roxterm_change_profile(ROXTermData *roxterm, Options *profile)
{
    if (roxterm->profile != profile)
    {
        if (roxterm->profile)
        {
            dynamic_options_unref(roxterm_profiles,
                    options_get_leafname(roxterm->profile));
        }
        roxterm->profile = profile;
        options_ref(roxterm->profile);
        /* Force profile's font */
        if (roxterm->pango_desc)
        {
            pango_font_description_free(roxterm->pango_desc);
            roxterm->pango_desc = NULL;
        }
        roxterm_apply_profile(roxterm, VTE_TERMINAL(roxterm->widget), FALSE);
        roxterm_update_size(roxterm, VTE_TERMINAL(roxterm->widget));
    }
}

static void roxterm_change_colour_scheme(ROXTermData *roxterm,
        Options *colour_scheme)
{
    if (roxterm->colour_scheme != colour_scheme)
    {
        if (roxterm->colour_scheme)
            colour_scheme_unref(roxterm->colour_scheme);
        roxterm->colour_scheme = colour_scheme;
        options_ref(colour_scheme);
        roxterm_apply_colour_scheme(roxterm, VTE_TERMINAL(roxterm->widget));
    }
}

static void roxterm_change_colour_scheme_by_name(ROXTermData *roxterm,
        const char *name)
{
    Options *scheme = colour_scheme_lookup_and_ref(name);
    if (scheme)
    {
        roxterm_change_colour_scheme(roxterm, scheme);
        colour_scheme_unref(scheme);
    }
    else
    {
        dlg_warning(roxterm_get_toplevel(roxterm),
                _("Unknown colour scheme '%s'"), name);
    }
}

static void match_text_size_foreach_tab(MultiTab *tab, void *data)
{
    ROXTermData *roxterm = multi_tab_get_user_data(tab);

    if (roxterm != data)
        roxterm_match_text_size(roxterm, data);
}

static void roxterm_new_term_with_profile(GtkMenuItem *mitem,
        MenuTree *mtree, gboolean just_tab)
{
    ROXTermData *roxterm = roxterm_from_menutree(mtree);
    MultiWin *win;
    const char *profile_name;
    Options *old_profile;
    Options *new_profile;

    if (!roxterm)
        return;

    win = roxterm_get_win(roxterm);
    profile_name = g_object_get_data(G_OBJECT(mitem), PROFILE_NAME_KEY);
    if (!profile_name)
    {
        g_critical(_("Menu item has no '%s' data"), PROFILE_NAME_KEY);
        return;
    }
    old_profile = roxterm->profile;
    new_profile = dynamic_options_lookup_and_ref(roxterm_get_profiles(),
            profile_name, "roxterm profile");
    if (!new_profile)
    {
        dlg_warning(roxterm_get_toplevel(roxterm),
                _("Profile '%s' not found"), profile_name);
        return;
    }
    roxterm->profile = new_profile;
    if (just_tab)
    {
        multi_tab_new(win, roxterm);
    }
    else
    {
        multi_win_clone(win, roxterm,
                options_lookup_int_with_default(new_profile,
                        "always_show_tabs", TRUE));
    }
    dynamic_options_unref(roxterm_profiles, profile_name);
    roxterm->profile = old_profile;
    /* All tabs in the same window must have same size */
    /*
    if (just_tab && strcmp(profile_name, options_get_leafname(old_profile)))
    {
        multi_win_foreach_tab(win, match_text_size_foreach_tab,
                multi_tab_get_user_data(tab));
    }
    */
}

static void roxterm_new_window_with_profile(GtkMenuItem *mitem, MenuTree *mtree)
{
    roxterm_new_term_with_profile(mitem, mtree, FALSE);
}

static void roxterm_new_tab_with_profile(GtkMenuItem *mitem, MenuTree *mtree)
{
    roxterm_new_term_with_profile(mitem, mtree, TRUE);
}

static void roxterm_profile_selected(GtkCheckMenuItem *mitem, MenuTree *mtree)
{
    ROXTermData *roxterm = roxterm_from_menutree(mtree);
    const char *profile_name;
    MultiWin *win = roxterm ? roxterm_get_win(roxterm) : NULL;

    if (!roxterm || multi_win_get_ignore_toggles(win))
        return;

    profile_name = g_object_get_data(G_OBJECT(mitem), PROFILE_NAME_KEY);
    if (!profile_name)
    {
        g_critical(_("Menu item has no '%s' data"), PROFILE_NAME_KEY);
        return;
    }
    if (!gtk_check_menu_item_get_active(mitem))
    {
        check_preferences_submenu_pair(roxterm,
                MENUTREE_PREFERENCES_SELECT_PROFILE, profile_name);
    }

    if (strcmp(profile_name, options_get_leafname(roxterm->profile)))
    {
        Options *profile = dynamic_options_lookup_and_ref(roxterm_profiles,
            profile_name, "roxterm profile");

        if (profile)
        {
            roxterm_change_profile(roxterm, profile);
            /* All tabs in the same window must have same size */
            multi_win_foreach_tab(win, match_text_size_foreach_tab,
                    roxterm);
            /* Have one more ref than we need, so decrease it */
            options_unref(profile);
        }
        else
        {
            dlg_warning(roxterm_get_toplevel(roxterm),
                    _("Profile '%s' not found"), profile_name);
        }
    }
}

static void roxterm_colour_scheme_selected(GtkCheckMenuItem *mitem,
        MenuTree *mtree)
{
    ROXTermData *roxterm = roxterm_from_menutree(mtree);
    const char *scheme_name;

    if (!roxterm || multi_win_get_ignore_toggles(roxterm_get_win(roxterm)))
        return;

    scheme_name = g_object_get_data(G_OBJECT(mitem), PROFILE_NAME_KEY);
    if (!scheme_name)
    {
        g_critical(_("Menu item has no '%s' data"), PROFILE_NAME_KEY);
        return;
    }
    if (!gtk_check_menu_item_get_active(mitem))
    {
        check_preferences_submenu_pair(roxterm,
                MENUTREE_PREFERENCES_SELECT_COLOUR_SCHEME, scheme_name);
    }

    if (strcmp(scheme_name, options_get_leafname(roxterm->colour_scheme)))
    {
        Options *colour_scheme = colour_scheme_lookup_and_ref(scheme_name);

        if (colour_scheme)
        {
            roxterm_change_colour_scheme(roxterm, colour_scheme);
            roxterm->colour_scheme_overridden = TRUE;
            options_unref(colour_scheme);
        }
        else
        {
            dlg_warning(roxterm_get_toplevel(roxterm),
                    _("Colour scheme '%s' not found"), scheme_name);
        }
    }
}

static void roxterm_shortcuts_selected(GtkCheckMenuItem *mitem,
        MenuTree *mtree)
{
    ROXTermData *roxterm = roxterm_from_menutree(mtree);
    MultiWin *win = roxterm ? roxterm_get_win(roxterm) : NULL;
    char *scheme_name;
    Options *shortcuts;

    if (!roxterm || multi_win_get_ignore_toggles(win))
        return;

    scheme_name = g_object_get_data(G_OBJECT(mitem), PROFILE_NAME_KEY);
    if (!scheme_name)
    {
        g_critical(_("Menu item has no '%s' data"), PROFILE_NAME_KEY);
        return;
    }
    if (!gtk_check_menu_item_get_active(mitem))
    {
        check_preferences_submenu_pair(roxterm,
                MENUTREE_PREFERENCES_SELECT_SHORTCUTS, scheme_name);
    }
    shortcuts = shortcuts_open(scheme_name, TRUE);
    multi_win_set_shortcut_scheme(win, shortcuts);
    shortcuts_unref(shortcuts);
}

static void roxterm_text_changed_handler(VteTerminal *vte, ROXTermData *roxterm)
{
    (void) vte;
    if (roxterm->tab != multi_win_get_current_tab(roxterm_get_win(roxterm)))
    {
        roxterm_show_status(roxterm, "dialog-information");
    }
}

static void roxterm_bell_handler(VteTerminal *vte, ROXTermData *roxterm)
{
    MultiWin *win = roxterm_get_win(roxterm);
    (void) vte;

    if (roxterm->tab != multi_win_get_current_tab(win))
    {
        roxterm_show_status(roxterm, "dialog-warning");
    }
    if (options_lookup_int_with_default(roxterm->profile,
            "bell_highlights_tab", TRUE))
    {
        GtkWindow *gwin = GTK_WINDOW(multi_win_get_widget(win));

        if (roxterm->tab != multi_win_get_current_tab(win))
            multi_tab_draw_attention(roxterm->tab);
        if (!gtk_window_is_active(gwin))
            gtk_window_set_urgency_hint(gwin, TRUE);
    }
}

/* Ignore keys which are shortcuts, otherwise they get sent to terminal
 * when menu item is shaded.
 */
static gboolean roxterm_key_press_handler(GtkWidget *widget,
        GdkEventKey *event, ROXTermData *roxterm)
{
    Options *shortcuts = multi_win_get_shortcut_scheme(
            roxterm_get_win(roxterm));
    (void) widget;
    guint mod = event->state & GDK_MODIFIER_MASK;

    if ((event->keyval == GDK_KEY_Tab || event->keyval == GDK_KEY_ISO_Left_Tab)
        && (mod & GDK_CONTROL_MASK) && !(mod & ~GDK_CONTROL_MASK)
        && options_lookup_int_with_default(roxterm->profile,
            "ctrl_tab_shortcut", FALSE))
    {
        MultiWin *win = roxterm_get_win(roxterm);
        multi_win_next_tab(win, TRUE);
        return TRUE;
    }
    if (!event->is_modifier &&
            shortcuts_key_is_shortcut(shortcuts, event->keyval, mod))
    {
        return TRUE;
    }
    return FALSE;
}

static void roxterm_resize_window_handler(VteTerminal *vte,
        guint columns, guint rows, ROXTermData *roxterm)
{
    MultiWin *win = roxterm_get_win(roxterm);

    /* Can't compute size if not realized */
    if (!gtk_widget_get_realized(roxterm->widget))
        return;
    /* Ignore if maximised or full screen */
    if (win && (multi_win_is_maximised(win) || multi_win_is_fullscreen(win)))
        return;

    /* May already be desired size */
    // The following code was broken, needs to convert to pixels
    //GtkAllocation alloc;
    //gtk_widget_get_allocation(roxterm->widget, &alloc);
    //if (alloc.width == (int) width && alloc.height == (int) height)
    //    return;

    roxterm_set_vte_size(roxterm, vte, columns, rows);
}

static void roxterm_save_buffer(ROXTermData *roxterm)
{
    GFile *gfile = g_file_new_for_path(roxterm->buffer_file_name);
    GError *error = NULL;
    GFileOutputStream *stream = g_file_replace(gfile, NULL, FALSE,
        G_FILE_CREATE_NONE, NULL, &error);
    gboolean result = FALSE;
    if (stream)
    {
        GOutputStream *ostream = G_OUTPUT_STREAM(stream);
        result = vte_terminal_write_contents_sync(
            VTE_TERMINAL(roxterm->widget),
            ostream,
            VTE_WRITE_DEFAULT,
            NULL,
            &error);
        // Don't overwrite write error if close fails too
        g_output_stream_close(ostream, NULL, result ? &error : NULL);
        if (result && error)
        {
            const char *msg = error ? error->message : NULL;
            if (!msg) msg = "NULL";
            g_critical("Error closing '%s' after saving buffer: %s",
                roxterm->buffer_file_name, msg);
        }
    }
    if (!result)
    {
        const char *msg = error ? error->message : NULL;
        if (!msg)
            msg = _("Unknown error");
        dlg_critical(roxterm_get_toplevel(roxterm),
            _("Unable to save buffer to '%s': %s"),
            roxterm->buffer_file_name, msg);
    }
    if (error)
    {
        g_error_free(error);
    }
}

static void roxterm_save_buffer_as_action(MultiWin *win)
{
    ROXTermData *roxterm = multi_win_get_user_data_for_current_tab(win);
    g_return_if_fail(roxterm);

    GtkWidget *dialog = gtk_file_chooser_dialog_new(
        _("Save Terminal Buffer"),
        GTK_WINDOW(multi_win_get_widget(win)),
        GTK_FILE_CHOOSER_ACTION_SAVE,
        _("_Cancel"),
        GTK_RESPONSE_CANCEL,
        _("_Save"),
        GTK_RESPONSE_ACCEPT,
        NULL);
    GtkFileChooser *chooser = GTK_FILE_CHOOSER(dialog);
    gtk_file_chooser_set_do_overwrite_confirmation(chooser, TRUE);
    if (roxterm->buffer_file_name)
        gtk_file_chooser_set_current_name(chooser, roxterm->buffer_file_name);
    else
        gtk_file_chooser_set_filename(chooser, _("Untitled"));
    GtkResponseType response = gtk_dialog_run(GTK_DIALOG(dialog));
    if (response == GTK_RESPONSE_ACCEPT)
    {
        g_free(roxterm->buffer_file_name);
        roxterm->buffer_file_name = gtk_file_chooser_get_filename(chooser);
        roxterm_save_buffer(roxterm);
        roxterm_shade_save_buffer_menu_item(roxterm);
    }
    gtk_widget_destroy(dialog);
}

static void roxterm_save_buffer_action(MultiWin * win)
{
    ROXTermData *roxterm = multi_win_get_user_data_for_current_tab(win);
    g_return_if_fail(roxterm);
    if (!roxterm->buffer_file_name)
    {
        roxterm_save_buffer_as_action(win);
        return;
    }
    roxterm_save_buffer(roxterm);
}


static GtkWidget *create_radio_menu_item(MenuTree *mtree,
        const char *name, GSList **group, GCallback handler)
{
    GtkWidget *mitem;

    mitem = gtk_radio_menu_item_new_with_label(*group, name);
    gtk_widget_show(mitem);
    *group = gtk_radio_menu_item_get_group(GTK_RADIO_MENU_ITEM(mitem));
    if (handler)
    {
        g_object_set_data_full(G_OBJECT(mitem), PROFILE_NAME_KEY,
                g_strdup(name), g_free);
        g_signal_connect(mitem, "activate", handler, mtree);
    }
    return mitem;
}

static GtkMenu *radio_menu_from_strv(char **items,
        GCallback handler, MenuTree *mtree)
{
    int n;
    GtkMenu *menu;
    GSList *group = NULL;

    if (!items || !items[0])
        return NULL;

    menu = GTK_MENU(gtk_menu_new());

    for (n = 0; items[n]; ++n)
    {
        GtkWidget *mitem = create_radio_menu_item(mtree, items[n],
                &group, handler);

        gtk_menu_shell_append(GTK_MENU_SHELL(menu), mitem);
        gtk_check_menu_item_set_active(GTK_CHECK_MENU_ITEM(mitem),
                FALSE);
    }
    return menu;
}

static void roxterm_add_pair_of_pref_submenus(MultiWin *win,
        DynamicOptions *family, MenuTreeID id, GCallback handler)
{
    char **items = dynamic_options_list_sorted(family);
    GtkMenu *submenu;
    MenuTree *menutree;

    g_return_if_fail(items);
    multi_win_set_ignore_toggles(win, TRUE);
    menutree = multi_win_get_menu_bar(win);
    if (menutree)
    {
        submenu = radio_menu_from_strv(items, handler, menutree);
        gtk_menu_item_set_submenu(
                GTK_MENU_ITEM(menutree_get_widget_for_id(menutree, id)),
                GTK_WIDGET(submenu));
    }
    menutree = multi_win_get_popup_menu(win);
    if (menutree)
    {
        submenu = radio_menu_from_strv(items, handler, menutree);
        gtk_menu_item_set_submenu(
                GTK_MENU_ITEM(menutree_get_widget_for_id(menutree, id)),
                GTK_WIDGET(submenu));
    }
    multi_win_set_ignore_toggles(win, FALSE);
    g_strfreev(items);
}

static void build_new_term_with_profile_submenu(MenuTree *mtree,
        GCallback callback, GtkMenuShell *mshell, char **items)
{
    int n;

    for (n = 0; items[n]; ++n)
    {
        GtkWidget *mitem = gtk_menu_item_new_with_label(items[n]);

        gtk_widget_show(mitem);
        if (callback)
        {
            g_object_set_data_full(G_OBJECT(mitem), PROFILE_NAME_KEY,
                    g_strdup(items[n]), g_free);
            g_signal_connect(mitem, "activate", callback, mtree);
        }
        gtk_menu_shell_append(mshell, mitem);
    }
}

static void rebuild_new_term_with_profile_submenu(MenuTree *mtree,
        GCallback callback, GtkMenuShell *mshell, char **items)
{
    GList *children = gtk_container_get_children(GTK_CONTAINER(mshell));
    GList *child;
    int n;

    for (n = 0, child = children; child; child = g_list_next(child), ++n)
    {
        /* First two items are header and separator */
        if (n >= 2)
        {
            gtk_container_remove(GTK_CONTAINER(mshell),
                    GTK_WIDGET(child->data));
        }
    }
    build_new_term_with_profile_submenu(mtree, callback, mshell, items);
}

static void roxterm_build_pair_of_profile_submenus(MultiWin *win)
{
    char **items = dynamic_options_list_sorted(dynamic_options_get("Profiles"));
    MenuTree *menutree;

    g_return_if_fail(items);
    multi_win_set_ignore_toggles(win, TRUE);
    menutree = multi_win_get_menu_bar(win);
    if (menutree)
    {
        build_new_term_with_profile_submenu(menutree,
            G_CALLBACK(roxterm_new_window_with_profile),
            GTK_MENU_SHELL(menutree->new_win_profiles_menu), items);
        build_new_term_with_profile_submenu(menutree,
            G_CALLBACK(roxterm_new_tab_with_profile),
            GTK_MENU_SHELL(menutree->new_tab_profiles_menu), items);
    }
    menutree = multi_win_get_popup_menu(win);
    if (menutree)
    {
        build_new_term_with_profile_submenu(menutree,
            G_CALLBACK(roxterm_new_window_with_profile),
            GTK_MENU_SHELL(menutree->new_win_profiles_menu), items);
        build_new_term_with_profile_submenu(menutree,
            G_CALLBACK(roxterm_new_tab_with_profile),
            GTK_MENU_SHELL(menutree->new_tab_profiles_menu), items);
    }
    multi_win_set_ignore_toggles(win, FALSE);
    g_strfreev(items);
}

static void roxterm_add_all_pref_submenus(MultiWin *win)
{
    roxterm_add_pair_of_pref_submenus(win, dynamic_options_get("Profiles"),
            MENUTREE_PREFERENCES_SELECT_PROFILE,
            G_CALLBACK(roxterm_profile_selected));
    roxterm_build_pair_of_profile_submenus(win);
    roxterm_add_pair_of_pref_submenus(win, dynamic_options_get("Colours"),
            MENUTREE_PREFERENCES_SELECT_COLOUR_SCHEME,
            G_CALLBACK(roxterm_colour_scheme_selected));
    roxterm_add_pair_of_pref_submenus(win, dynamic_options_get("Shortcuts"),
            MENUTREE_PREFERENCES_SELECT_SHORTCUTS,
            G_CALLBACK(roxterm_shortcuts_selected));
}

static void roxterm_connect_menu_signals(MultiWin * win)
{
    multi_win_menu_connect_swapped(win, MENUTREE_FILE_SAVE_BUFFER_AS,
        G_CALLBACK(roxterm_save_buffer_as_action), win, NULL, NULL, NULL);
    multi_win_menu_connect_swapped(win, MENUTREE_FILE_SAVE_BUFFER,
        G_CALLBACK(roxterm_save_buffer_action), win, NULL, NULL, NULL);

    multi_win_menu_connect_swapped(win, MENUTREE_EDIT_SELECT_ALL,
        G_CALLBACK(roxterm_select_all_action), win, NULL, NULL, NULL);
    multi_win_menu_connect_swapped(win, MENUTREE_EDIT_COPY,
        G_CALLBACK(roxterm_copy_clipboard_action), win, NULL, NULL, NULL);
    multi_win_menu_connect_swapped(win, MENUTREE_EDIT_PASTE,
        G_CALLBACK(roxterm_paste_clipboard_action), win, NULL, NULL, NULL);
    multi_win_menu_connect_swapped(win, MENUTREE_EDIT_COPY_AND_PASTE,
        G_CALLBACK(roxterm_copy_and_paste_action), win, NULL, NULL, NULL);
    multi_win_menu_connect_swapped(win, MENUTREE_EDIT_RESET,
        G_CALLBACK(roxterm_reset_action), win, NULL, NULL, NULL);
    multi_win_menu_connect_swapped(win, MENUTREE_EDIT_RESET_AND_CLEAR,
        G_CALLBACK(roxterm_reset_and_clear_action), win, NULL, NULL, NULL);
    multi_win_menu_connect_swapped(win, MENUTREE_EDIT_RESPAWN,
        G_CALLBACK(roxterm_respawn_action), win, NULL, NULL, NULL);

    multi_win_menu_connect_swapped(win,
            MENUTREE_PREFERENCES_EDIT_CURRENT_PROFILE,
        G_CALLBACK(roxterm_edit_profile_action), win, NULL, NULL, NULL);
    multi_win_menu_connect_swapped(win,
            MENUTREE_PREFERENCES_EDIT_CURRENT_COLOUR_SCHEME,
        G_CALLBACK(roxterm_edit_colour_scheme_action), win, NULL, NULL, NULL);
    multi_win_menu_connect_swapped(win,
            MENUTREE_PREFERENCES_EDIT_CURRENT_SHORTCUTS_SCHEME,
        G_CALLBACK(roxterm_edit_shortcuts_scheme_action),
        win, NULL, NULL, NULL);

    multi_win_menu_connect_swapped(win, MENUTREE_HELP_ABOUT,
        G_CALLBACK(roxterm_show_about), win, NULL, NULL, NULL);
    multi_win_menu_connect_swapped(win, MENUTREE_HELP_SHOW_MANUAL,
        G_CALLBACK(roxterm_show_manual), win, NULL, NULL, NULL);

    multi_win_menu_connect(win, MENUTREE_PREFERENCES_CONFIG_MANAGER,
        G_CALLBACK(roxterm_open_config_manager), NULL, NULL, NULL, NULL);

    multi_win_menu_connect_swapped(win, MENUTREE_OPEN_IN_BROWSER,
        G_CALLBACK(roxterm_launch_uri_action), win, NULL, NULL, NULL);
    multi_win_menu_connect_swapped(win, MENUTREE_OPEN_IN_MAILER,
        G_CALLBACK(roxterm_launch_uri_action), win, NULL, NULL, NULL);
    multi_win_menu_connect_swapped(win, MENUTREE_OPEN_IN_FILER,
        G_CALLBACK(roxterm_launch_uri_action), win, NULL, NULL, NULL);
    multi_win_menu_connect_swapped(win, MENUTREE_COPY_URI,
        G_CALLBACK(roxterm_copy_url_action), win, NULL, NULL, NULL);
    multi_win_menu_connect_swapped(win, MENUTREE_SSH_HOST,
        G_CALLBACK(roxterm_launch_uri_action), win, NULL, NULL, NULL);
    multi_win_menu_connect_swapped(win, MENUTREE_SEARCH_FIND,
        G_CALLBACK(roxterm_open_search_action), win, NULL, NULL, NULL);
    multi_win_menu_connect_swapped(win, MENUTREE_SEARCH_FIND_NEXT,
        G_CALLBACK(roxterm_find_next_action), win, NULL, NULL, NULL);
    multi_win_menu_connect_swapped(win, MENUTREE_SEARCH_FIND_PREVIOUS,
        G_CALLBACK(roxterm_find_prev_action), win, NULL, NULL, NULL);

    roxterm_add_all_pref_submenus(win);
}

static void roxterm_composited_changed_handler(VteTerminal *vte,
        ROXTermData *roxterm)
{
    roxterm_apply_colour_scheme(roxterm, vte);
}

enum {
    ROXTERM_CLIPBOARD_REJECT = 1,
    ROXTERM_CLIPBOARD_ACCEPT_ONCE = 2,
    ROXTERM_CLIPBOARD_ACCEPT_IN_SESSION = 3,
};

typedef struct {
    ROXTermData *roxterm;
    guchar *content;
    gsize len;
    gboolean primary;
} ROXTermClipboardClosure;

static void roxterm_write_clipboard(ROXTermData *roxterm,
                                    const guchar *clipboard_content,
                                    gsize len,
                                    gboolean primary)
{
    GdkDisplay *display = gtk_widget_get_display(roxterm->widget);
    GdkAtom sel_type = primary ?
        GDK_SELECTION_PRIMARY : GDK_SELECTION_CLIPBOARD;
    GtkClipboard *cb = gtk_clipboard_get_for_display(display, sel_type);
    if (!clipboard_content || !len)
    {
        gtk_clipboard_clear(cb);
        multi_win_flash_clipboard_indicator(roxterm_get_win(roxterm),
                                            FALSE);
    }
    else
    {
        gtk_clipboard_set_text(cb, (const char *) clipboard_content, len);
        multi_win_show_clipboard_indicator(roxterm_get_win(roxterm));
    }
}

/* This runs via g_idle_add */
static gboolean roxterm_run_osc52_dialog(ROXTermClipboardClosure *closure)
{
    ROXTermData *roxterm = closure->roxterm;
    GtkWidget *parent = gtk_widget_get_toplevel(roxterm->widget);
    GtkDialog *dialog = GTK_DIALOG(gtk_dialog_new_with_buttons(
        _("Clipboard"),
        GTK_WINDOW(parent),
        GTK_DIALOG_MODAL | GTK_DIALOG_DESTROY_WITH_PARENT,
        _("_Reject"), ROXTERM_CLIPBOARD_REJECT,
        _("_Accept This Time"), ROXTERM_CLIPBOARD_ACCEPT_ONCE,
        _("_Accept For This Tab"), ROXTERM_CLIPBOARD_ACCEPT_IN_SESSION,
        NULL));
    // GtkLabel is hardwired to take up as much width as possible before
    // wrapping, even ignoring gtk_widget_set_size_request, so we either
    // have to override it (yuk), or use three labels to make it look nice.
    GtkWidget *label1 = gtk_label_new(
        _("The program running in this terminal wants to write to the "
          "clipboard.")
    );
    GtkWidget *label2 = gtk_label_new(
        _("You can prevent this confirmation in future by editing "
          "your profile.")
    );
    GtkWidget *label3 = gtk_label_new(
        _("The relevant settings are in the 'General' section.")
    );
    GtkWidget *icon = gtk_image_new_from_icon_name("edit-paste-symbolic",
                                                   GTK_ICON_SIZE_DIALOG);

    GtkWidget *hbox = gtk_box_new(GTK_ORIENTATION_HORIZONTAL, 16);
    GtkWidget *vbox = gtk_box_new(GTK_ORIENTATION_VERTICAL, 2);
    gtk_widget_set_halign(label1, GTK_ALIGN_START);
    gtk_widget_set_halign(label2, GTK_ALIGN_START);
    gtk_widget_set_halign(label3, GTK_ALIGN_START);
    gtk_box_pack_start(GTK_BOX(vbox), label1, FALSE, FALSE, 0);
    gtk_box_pack_start(GTK_BOX(vbox), label2, FALSE, FALSE, 0);
    gtk_box_pack_start(GTK_BOX(vbox), label3, FALSE, FALSE, 0);
    gtk_box_pack_start(GTK_BOX(hbox), icon, FALSE, FALSE, 0);
    gtk_box_pack_start(GTK_BOX(hbox), vbox, TRUE, TRUE, 0);

    GtkWidget *content_area = gtk_dialog_get_content_area(dialog);
    gtk_widget_set_margin_start(hbox, 16);
    gtk_widget_set_margin_end(hbox, 16);
    gtk_widget_set_margin_top(hbox, 16);
    gtk_widget_set_margin_bottom(hbox, 16);
    gtk_container_add(GTK_CONTAINER(content_area), hbox);

    gtk_widget_show_all(content_area);
    int response = gtk_dialog_run(dialog);
    gtk_widget_destroy(GTK_WIDGET(dialog));
    gboolean reject = TRUE;
    switch (response)
    {
        case ROXTERM_CLIPBOARD_REJECT:
            roxterm->allow_osc52 = 0;
            break;
        case ROXTERM_CLIPBOARD_ACCEPT_ONCE:
            reject = FALSE;
            break;
        case ROXTERM_CLIPBOARD_ACCEPT_IN_SESSION:
            reject = FALSE;
            roxterm->allow_osc52 = 2;
            break;
        default:
            break;
    }
    if (!reject)
        roxterm_write_clipboard(roxterm,
                                closure->content, closure->len,
                                closure->primary);
    g_free(closure->content);
    g_free(closure);
    return FALSE;
}

static void roxterm_osc52_handler(VteTerminal *vte, const char *clipboards,
                                  const guchar *text, gsize text_len,
                                  ROXTermData * roxterm)
{
    if (!gtk_widget_has_focus(roxterm->widget)) return;
    if (vte_terminal_get_has_selection(vte)) return;
    gboolean primary = strchr(clipboards, 'p') != NULL;
    gboolean clipboard = strchr(clipboards, 'c') != NULL;
    if (!primary && !clipboard) return;
    switch (roxterm->allow_osc52)
    {
        case 0:
            return;
        case 1:
        {
            ROXTermClipboardClosure *closure =
                    g_new0(ROXTermClipboardClosure, 1);
            closure->roxterm = roxterm;
            closure->content = g_malloc(text_len);
            memcpy(closure->content, text, text_len);
            closure->len = text_len;
            closure->primary = primary;
            g_idle_add(G_SOURCE_FUNC(roxterm_run_osc52_dialog), closure);
            break;
        }
        case 2:
            roxterm_write_clipboard(roxterm, text, text_len, primary);
            break;
    }
}

static void roxterm_connect_misc_signals(ROXTermData * roxterm)
{
    roxterm->child_exited_tag = g_signal_connect(roxterm->widget,
            "child-exited", G_CALLBACK(roxterm_child_exited), roxterm);
    g_signal_connect(roxterm->widget, "popup-menu",
            G_CALLBACK(roxterm_popup_handler), roxterm);
    g_signal_connect(roxterm->widget, "button-press-event",
            G_CALLBACK (roxterm_click_handler), roxterm);
    g_signal_connect(roxterm->widget, "button-release-event",
            G_CALLBACK (roxterm_release_handler), roxterm);
    g_signal_connect(roxterm->widget, "window-title-changed",
        G_CALLBACK(roxterm_window_title_handler), roxterm);
    //g_signal_connect(roxterm->widget, "style-updated",
        //G_CALLBACK(roxterm_style_change_handler), roxterm);
    g_signal_connect(roxterm->widget, "char-size-changed",
        G_CALLBACK(roxterm_char_size_changed), roxterm);
    g_signal_connect(roxterm->widget, "drag-end",
        G_CALLBACK(roxterm_uri_drag_ended), roxterm);
    g_signal_connect(roxterm->widget, "drag-data-get",
        G_CALLBACK(roxterm_uri_drag_data_get), roxterm);
    g_signal_connect(roxterm->widget, "bell",
            G_CALLBACK(roxterm_bell_handler), roxterm);
    /* None of these seem to get raised on text output */
    /*
    g_signal_connect(roxterm->widget, "text-modified",
            G_CALLBACK(roxterm_text_changed_handler), roxterm);
    g_signal_connect(roxterm->widget, "text-inserted",
            G_CALLBACK(roxterm_text_changed_handler), roxterm);
    g_signal_connect(roxterm->widget, "text-deleted",
            G_CALLBACK(roxterm_text_changed_handler), roxterm);
    */
    g_signal_connect(roxterm->widget, "cursor-moved",
            G_CALLBACK(roxterm_text_changed_handler), roxterm);
    g_signal_connect(roxterm->widget, "resize-window",
            G_CALLBACK(roxterm_resize_window_handler), roxterm);
    g_signal_connect(roxterm->widget, "composited-changed",
            G_CALLBACK(roxterm_composited_changed_handler), roxterm);
    g_signal_connect(roxterm->widget, "key-press-event",
            G_CALLBACK(roxterm_key_press_handler), roxterm);

    static gboolean support_osc52 = TRUE;
    if (support_osc52 && !g_signal_connect(roxterm->widget, "write-clipboard",
            G_CALLBACK(roxterm_osc52_handler), roxterm))
    {
        support_osc52 = FALSE;
    }
}

inline static void
roxterm_set_word_chars(ROXTermData * roxterm, VteTerminal * vte)
{
    char *wchars = options_lookup_string_with_default
        (roxterm->profile, "word_chars", "-,./?%&#:_=+@~");

    vte_terminal_set_word_char_exceptions(vte, wchars);
    if (wchars)
        g_free(wchars);
}

inline static void
roxterm_update_audible_bell(ROXTermData * roxterm, VteTerminal * vte)
{
    vte_terminal_set_audible_bell(vte, options_lookup_int
        (roxterm->profile, "audible_bell") != 0);
}

static void
roxterm_update_cursor_blink_mode(ROXTermData * roxterm, VteTerminal * vte)
{
    int o = options_lookup_int(roxterm->profile, "cursor_blink_mode");

    if (o == -1)
    {
        o = options_lookup_int(roxterm->profile, "cursor_blinks") + 1;
        if (o)
            o ^= 3;
    }
    vte_terminal_set_cursor_blink_mode(vte, o);
}

inline static void
roxterm_update_cursor_shape(ROXTermData * roxterm, VteTerminal * vte)
{
    vte_terminal_set_cursor_shape(vte, options_lookup_int_with_default
        (roxterm->profile, "cursor_shape", 0));
}

inline static void
roxterm_update_mouse_autohide(ROXTermData * roxterm, VteTerminal * vte)
{
    vte_terminal_set_mouse_autohide(vte, options_lookup_int(roxterm->profile,
            "mouse_autohide") != 0);
}

static void roxterm_set_scrollback_lines(ROXTermData * roxterm,
        VteTerminal * vte)
{
    int lines = options_lookup_int_with_default(roxterm->profile,
                "limit_scrollback", 0) ?
            options_lookup_int_with_default(roxterm->profile,
                    "scrollback_lines", 1000) :
            -1;
    vte_terminal_set_scrollback_lines(vte, lines);
}

static void roxterm_set_scroll_on_output(ROXTermData * roxterm,
        VteTerminal * vte)
{
    vte_terminal_set_scroll_on_output(vte, options_lookup_int_with_default
        (roxterm->profile, "scroll_on_output", 0));
}

static void roxterm_set_scroll_on_keystroke(ROXTermData * roxterm,
        VteTerminal * vte)
{
    vte_terminal_set_scroll_on_keystroke(vte, options_lookup_int_with_default
        (roxterm->profile, "scroll_on_keystroke", 0));
}

static void roxterm_set_backspace_binding(ROXTermData * roxterm,
        VteTerminal * vte)
{
    vte_terminal_set_backspace_binding(vte, (VteEraseBinding)
        options_lookup_int_with_default(roxterm->profile,
            "backspace_binding", VTE_ERASE_AUTO));
}

static void roxterm_set_delete_binding(ROXTermData * roxterm,
        VteTerminal * vte)
{
    vte_terminal_set_delete_binding(vte, (VteEraseBinding)
        options_lookup_int_with_default(roxterm->profile,
            "delete_binding", VTE_ERASE_AUTO));
}

inline static void roxterm_apply_wrap_switch_tab(ROXTermData *roxterm)
{
    multi_win_set_wrap_switch_tab(roxterm_get_win(roxterm),
        options_lookup_int_with_default(roxterm->profile,
            "wrap_switch_tab", FALSE));
}

inline static void roxterm_apply_always_show_tabs(ROXTermData *roxterm)
{
    multi_win_set_always_show_tabs(roxterm_get_win(roxterm),
        options_lookup_int_with_default(roxterm->profile,
            "always_show_tabs", TRUE));
}

static void roxterm_apply_disable_menu_access(ROXTermData *roxterm)
{
    static char *orig_menu_access = NULL;
    static gboolean disabled = FALSE;
    gboolean disable = options_lookup_int_with_default(roxterm->profile,
            "disable_menu_access", FALSE);
    GtkSettings *settings;
    GtkBindingSet *binding_set;

    if (disable == disabled)
        return;
    settings = gtk_settings_get_default();
    if (!orig_menu_access)
    {
        g_object_get(settings, "gtk-menu-bar-accel", &orig_menu_access, NULL);
    }
    disabled = disable;
    g_type_class_unref(g_type_class_ref(GTK_TYPE_MENU_BAR));
    g_object_set(settings, "gtk-menu-bar-accel",
            disable ? NULL: orig_menu_access,
            NULL);
    binding_set = gtk_binding_set_by_class(
            VTE_TERMINAL_GET_CLASS(roxterm->widget));
    if (disable)
    {
        gtk_binding_entry_skip(binding_set, GDK_KEY_F10, GDK_SHIFT_MASK);
    }
    else
    {
        gtk_binding_entry_remove(binding_set, GDK_KEY_F10, GDK_SHIFT_MASK);
    }
}

static void roxterm_apply_title_template(ROXTermData *roxterm)
{
    char *win_title = global_options_lookup_string("title");
    gboolean custom_win_title;
    MultiWin *win = roxterm_get_win(roxterm);

    if (win_title)
    {
        custom_win_title = TRUE;
    }
    else
    {
        custom_win_title = FALSE;
        win_title = options_lookup_string_with_default(roxterm->profile,
                    "win_title", "%s");
    }
    multi_win_set_title_template(win, win_title);
    if (custom_win_title)
    {
        global_options_reset_string("title");
        multi_win_set_title_template_locked(win, TRUE);
    }
    g_free(win_title);
}

static void roxterm_apply_show_tab_status(ROXTermData *roxterm)
{
    if (roxterm->tab)
    {
        const char *name;

        if (options_lookup_int_with_default(roxterm->profile,
                "show_tab_status", FALSE))
        {
            name = roxterm->status_icon_name;
        }
        else
        {
            name = NULL;
        }
        multi_tab_set_status_icon_name(roxterm->tab, name);
    }
}

/*
static void roxterm_apply_match_files(ROXTermData *roxterm, VteTerminal *vte)
{
    if (options_lookup_int_with_default(roxterm->profile,
            "match_plain_files", FALSE))
    {
        if (roxterm->file_match_tag[0] == -1)
            roxterm_add_file_matches(roxterm, vte);
    }
    else
    {
        if (roxterm->file_match_tag[0] != -1)
            roxterm_remove_file_matches(roxterm, vte);
    }

}
*/

inline static void roxterm_apply_middle_click_tab(ROXTermData *roxterm)
{
    multi_tab_set_middle_click_tab_action(roxterm->tab,
            options_lookup_int_with_default(roxterm->profile,
                    "middle_click_tab", 0));
}

static void roxterm_apply_colour_scheme_from_profile(ROXTermData *roxterm)
{
    if (roxterm->colour_scheme_overridden)
    {
        return;
    }
    char *scheme = options_lookup_string(roxterm->profile, "colour_scheme");
    if (scheme && scheme[0])
    {
        roxterm_change_colour_scheme_by_name(roxterm, scheme);
    }
    g_free(scheme);
}

static void roxterm_apply_show_add_tab_btn(ROXTermData *roxterm)
{
    MultiWin *win = roxterm_get_win(roxterm);
    if (win)
    {
        multi_win_set_show_add_tab_button(win,
                options_lookup_int_with_default(roxterm->profile,
                        "show_add_tab_btn", 1));
    }
}

static void
roxterm_apply_bold_is_bright(ROXTermData *roxterm, VteTerminal *vte)
{
    vte_terminal_set_bold_is_bright(vte,
            options_lookup_int_with_default(roxterm->profile, "bold_is_bright",
                FALSE));
}

static void
roxterm_apply_text_blink_mode(ROXTermData *roxterm, VteTerminal *vte)
{
    static VteTextBlinkMode modes[] = { VTE_TEXT_BLINK_NEVER,
        VTE_TEXT_BLINK_FOCUSED, VTE_TEXT_BLINK_UNFOCUSED, 
        VTE_TEXT_BLINK_ALWAYS };
    int i = options_lookup_int_with_default(roxterm->profile,
            "text_blink_mode", 0);
    if (i < 0 || i >= (int) G_N_ELEMENTS(modes))
    {
        g_warning("Value %d out of range for 'text_blink_mode' option", i);
        i = 0;
    }
    vte_terminal_set_text_blink_mode(vte, modes[i]);
}

inline static void
roxterm_update_allow_osc52(ROXTermData * roxterm)
{
    roxterm->allow_osc52 = options_lookup_int_with_default(roxterm->profile,
                                                           "allow_osc52", 1);
}


static void
roxterm_scroll_value_handler(GtkAdjustment *adj, ROXTermData *roxterm)
{
    gdouble val = gtk_adjustment_get_value(adj);
    gint64 elapsed = g_get_monotonic_time() - roxterm->scroll_bottom_time;
    gboolean sticky_time = elapsed < 1500000;
    if (val < roxterm->scroll_value && !sticky_time)
    {
        // User has scrolled up, cancel stick to bottom
        roxterm->scroll_at_bottom = FALSE;
        roxterm->scroll_value = val;
        return;
    }
    roxterm->scroll_value = val;
    gdouble limit = gtk_adjustment_get_upper(adj) -
        gtk_adjustment_get_page_size(adj);
    if (roxterm->scroll_at_bottom)
    {
        if (val < limit && sticky_time)
        {
            // scrollbar has accidentally come "unstuck" from bottom,
            // force it back
            gtk_adjustment_set_value(adj, limit);
            roxterm->scroll_value = limit;
        }
    }
    else
    {
        // If scrollbar has hit bottom, set flag to try to keep it there
        roxterm->scroll_at_bottom = val >= limit;
        if (roxterm->scroll_at_bottom)
        {
            roxterm->scroll_bottom_time = g_get_monotonic_time();
        }
    }
}

static void roxterm_apply_kinetic_scroling(ROXTermData *roxterm)
{
    if (roxterm_can_disable_fallback_scrolling == -1)
    {
        roxterm_can_disable_fallback_scrolling = g_object_class_find_property(
                G_OBJECT_GET_CLASS(roxterm->widget),
                "enable-fallback-scrolling") ? 1 : 0;
        g_debug("VTE %s enable-fallback-scrolling",
                roxterm_can_disable_fallback_scrolling ?
                "supports" : "doesn't support");
    }
    gboolean kinetic = options_lookup_int_with_default(roxterm->profile,
                "kinetic_scrolling", TRUE);
    if (roxterm_can_disable_fallback_scrolling == 1)
    {
        g_object_set(roxterm->widget, "enable-fallback-scrolling",
                !kinetic, NULL);
        if (roxterm_can_use_pixel_scrolling == -1)
        {
            roxterm_can_use_pixel_scrolling = g_object_class_find_property(
                    G_OBJECT_GET_CLASS(roxterm->widget),
                    "scroll-unit-is-pixels") ? 1 : 0;
            g_debug("VTE %s scroll-unit-is-pixels",
                    roxterm_can_use_pixel_scrolling ?
                    "supports" : "doesn't support");
        }
        gboolean pixel = options_lookup_int_with_default(roxterm->profile,
                    "pixel_scrolling", kinetic);
        if (roxterm_can_use_pixel_scrolling == 1)
        {
            g_object_set(roxterm->widget, "scroll-unit-is-pixels",
                    pixel, NULL);
        }
        GtkAdjustment *adj = gtk_scrollable_get_vadjustment(
            GTK_SCROLLABLE(roxterm->widget));
        roxterm->scroll_value = gtk_adjustment_get_value(adj);
        roxterm->scroll_at_bottom = roxterm->scroll_value >= 
            gtk_adjustment_get_upper(adj) - 
            gtk_adjustment_get_page_size(adj);
        roxterm->scroll_bottom_time = g_get_monotonic_time();
        if (kinetic && !roxterm->scroll_value_tag)
        {
            g_debug("Enabling scroll bounceback prevention");
            roxterm->scroll_value_tag = g_signal_connect(adj, "value-changed",
                G_CALLBACK(roxterm_scroll_value_handler), roxterm);
        }
        else if (!kinetic && roxterm->scroll_value_tag)
        {
            g_debug("Disabling scroll bounceback prevention");
            g_signal_handler_disconnect(adj, roxterm->scroll_value_tag);
            roxterm->scroll_value_tag = 0;
        }
    }
}

static void roxterm_apply_profile(ROXTermData *roxterm, VteTerminal *vte,
        gboolean update_geometry)
{
    roxterm_set_word_chars(roxterm, vte);
    roxterm_update_audible_bell(roxterm, vte);
    roxterm_update_cursor_blink_mode(roxterm, vte);
    roxterm_update_cursor_shape(roxterm, vte);

    roxterm_apply_colour_scheme(roxterm, vte);

    roxterm_update_font(roxterm, vte, update_geometry);

    roxterm_apply_bold_is_bright(roxterm, vte);
    roxterm_apply_text_blink_mode(roxterm, vte);

    roxterm_set_scrollback_lines(roxterm, vte);
    roxterm_set_scroll_on_output(roxterm, vte);
    roxterm_set_scroll_on_keystroke(roxterm, vte);
    roxterm_apply_kinetic_scroling(roxterm);

    roxterm_set_backspace_binding(roxterm, vte);
    roxterm_set_delete_binding(roxterm, vte);

    roxterm_update_mouse_autohide(roxterm, vte);

    roxterm_apply_wrap_switch_tab(roxterm);

    roxterm_apply_disable_menu_access(roxterm);

    roxterm_apply_title_template(roxterm);
    roxterm_apply_show_tab_status(roxterm);
    /*roxterm_apply_match_files(roxterm, vte);*/
    roxterm_apply_middle_click_tab(roxterm);

    roxterm_apply_colour_scheme_from_profile(roxterm);

    roxterm_apply_show_add_tab_btn(roxterm);

    roxterm_update_allow_osc52(roxterm);
}

static gboolean
roxterm_drag_data_received(GtkWidget *widget,
        const char *text, gulong len, gpointer data)
{
    char *sep = strstr(text, "\r\n");
    char *rejoined = NULL;
    (void) data;

    if (sep)
    {
        char **uris = g_strsplit(text, "\r\n", 0);
        int n;
        char *tmp;

        for (n = 0; uris[n]; ++n)
        {
            /* Last uri is usually a blank line so skip */
            if (!uris[n][0])
            {
                continue;
            }
            /* escape ' chars */
            if (strchr(uris[n], '\''))
            {
                char **split = g_strsplit(uris[n], "'", 0);

                tmp = g_strjoinv("'\\''", split);
                g_free(uris[n]);
                uris[n] = tmp;
            }
            tmp = g_strdup_printf("%s%s%s", rejoined ? rejoined : "",
                    rejoined ? "' '" : "'", uris[n]);
            g_free(rejoined);
            rejoined = tmp;
        }
        if (rejoined && rejoined[0])
        {
            tmp = g_strdup_printf("%s' ", rejoined);
            g_free(rejoined);
            rejoined = tmp;
        }
        text = rejoined;
        if (text)
            len = strlen(text);
        g_strfreev(uris);
    }
    if (text)
        vte_terminal_feed_child(VTE_TERMINAL(widget), text, len);
    if (rejoined)
        g_free(rejoined);
    return TRUE;
}

static gboolean roxterm_window_state_changed(GtkWidget *win,
        GdkEventWindowState *event, ROXTermData *roxterm)
{
    (void) win;
    roxterm->maximise =
            (event->new_window_state & GDK_WINDOW_STATE_MAXIMIZED) != 0;
    return FALSE;
}

inline static void
roxterm_attach_state_changed_handler(ROXTermData *roxterm)
{
    roxterm->win_state_changed_tag =
            g_signal_connect(roxterm_get_toplevel(roxterm),
            "window-state-event",
            G_CALLBACK(roxterm_window_state_changed), roxterm);
}

static void
roxterm_tab_received(GtkWidget *rcvd_widget, ROXTermData *roxterm)
{
    MultiTab *tab = multi_tab_get_from_widget(rcvd_widget);

    if (tab != roxterm->tab)
    {
        MultiWin *win = roxterm_get_win(roxterm);
        int page_num = multi_tab_get_page_num(roxterm->tab);

        if (multi_tab_get_parent(tab) == win)
            multi_tab_move_to_position(tab, page_num, TRUE);
        else
            multi_tab_move_to_new_window(win, tab, page_num);
    }
}

inline static GtkAdjustment *roxterm_get_vte_hadjustment(VteTerminal *vte)
{
    return gtk_scrollable_get_hadjustment(GTK_SCROLLABLE(vte));
}

inline static GtkAdjustment *roxterm_get_vte_vadjustment(VteTerminal *vte)
{
    return gtk_scrollable_get_vadjustment(GTK_SCROLLABLE(vte));
}

static GtkWidget *roxterm_multi_tab_filler(MultiWin * win, MultiTab * tab,
    ROXTermData * roxterm_template, ROXTermData ** roxterm_out,
    GtkWidget ** vte_widget, GtkAdjustment **adjustment)
{
    VteTerminal *vte;
    const char *title_orig;
    ROXTermData *roxterm = roxterm_data_clone(roxterm_template);
    int hide_menu_bar;
    MultiWinScrollBar_Position scrollbar_pos;
    char *tab_name;
    gboolean custom_tab_name = FALSE;
    MultiWin *template_win = roxterm_get_win(roxterm_template);
    GtkWidget *viewport = NULL;

    roxterm_terms = g_list_append(roxterm_terms, roxterm);

    if (template_win)
    {
        hide_menu_bar = !multi_win_get_show_menu_bar(template_win);
    }
    else
    {
        hide_menu_bar = global_options_lookup_int("hide_menubar");
        if (hide_menu_bar == -1)
        {
            hide_menu_bar = options_lookup_int(roxterm_template->profile,
                "hide_menubar") == 1;
        }
    }
    multi_win_set_show_menu_bar(win, !hide_menu_bar);

    roxterm->tab = tab;
    *roxterm_out = roxterm;

    roxterm->widget = vte_terminal_new();
    vte_terminal_set_size(VTE_TERMINAL(roxterm->widget),
            roxterm->columns, roxterm->rows);
    gtk_widget_grab_focus(roxterm->widget);
    vte = VTE_TERMINAL(roxterm->widget);
    if (vte_widget)
        *vte_widget = roxterm->widget;
    if (adjustment)
        *adjustment = roxterm_get_vte_vadjustment(vte);

    scrollbar_pos = multi_win_set_scroll_bar_position(win,
    options_lookup_int_with_default(roxterm_template->profile,
        "scrollbar_pos", MultiWinScrollBar_Right));
    GtkAdjustment *vadj = roxterm_get_vte_vadjustment(vte);
    viewport = gtk_scrolled_window_new(roxterm_get_vte_hadjustment(vte), vadj);
    GtkScrolledWindow *sw = GTK_SCROLLED_WINDOW(viewport);
    gtk_scrolled_window_set_policy(sw, GTK_POLICY_NEVER,
            scrollbar_pos ? GTK_POLICY_ALWAYS : GTK_POLICY_EXTERNAL);
    gtk_scrolled_window_set_propagate_natural_width(sw, TRUE);
    gtk_scrolled_window_set_propagate_natural_height(sw, TRUE);
    gtk_scrolled_window_set_overlay_scrolling(sw,
        options_lookup_int_with_default(roxterm_template->profile,
            "overlay_scrollbar", TRUE));
    gtk_scrolled_window_set_placement(sw,
            (scrollbar_pos == MultiWinScrollBar_Left) ?
            GTK_CORNER_BOTTOM_RIGHT : GTK_CORNER_BOTTOM_LEFT);
    gtk_container_add(GTK_CONTAINER(viewport), roxterm->widget);
    gtk_widget_show_all(viewport);
    roxterm_scroll_value_handler(vadj, roxterm);

    roxterm_add_matches(roxterm, vte);

    roxterm_apply_profile(roxterm, vte, FALSE);
    tab_name = global_options_lookup_string("tab-name");
    if (tab_name)
    {
        custom_tab_name = TRUE;
    }
    else
    {
        custom_tab_name = FALSE;
        tab_name = options_lookup_string_with_default(roxterm->profile,
                "title_string", "%t. %s");
    }
    multi_tab_set_window_title_template(tab, tab_name);
    multi_tab_set_title_template_locked(tab, custom_tab_name);
    if (custom_tab_name)
    {
        global_options_reset_string("tab-name");
    }
    g_free(tab_name);
    title_orig = vte_terminal_get_window_title(vte);
    multi_tab_set_window_title(tab, title_orig ? title_orig : _("ROXTerm"));

    //g_debug("call roxterm_set_vte_size from line %d", __LINE__);
    //roxterm_set_vte_size(roxterm, vte, roxterm->columns, roxterm->rows);

    multi_tab_connect_tab_selection_handler(win,
        (MultiTabSelectionHandler) roxterm_tab_selection_handler);
    roxterm->drd = drag_receive_setup_dest_widget(roxterm->widget,
            roxterm_drag_data_received,
            (DragReceiveTabHandler) roxterm_tab_received,
            roxterm);

    roxterm_attach_state_changed_handler(roxterm);

    g_idle_add((GSourceFunc) run_child_when_idle, roxterm);

    return viewport ? viewport : roxterm->widget;
}

VteTerminal *roxterm_get_current_vte_ptr(MultiWin *win) {
    ROXTermData *roxterm = multi_win_get_user_data_for_current_tab(win);
    VteTerminal *vte = VTE_TERMINAL(roxterm->widget);
    return vte;
}

static void roxterm_multi_tab_destructor(ROXTermData * roxterm)
{
    roxterm_terms = g_list_remove(roxterm_terms, roxterm);
    roxterm_data_delete(roxterm);
}

/* Returns FALSE if the value hasn't really changed */
static gboolean
roxterm_update_option(Options * opts, const char *key,
    OptsDBusOptType opt_type, OptsDBusValue val)
{
    gboolean result = TRUE;
    char *oldval;

    switch (opt_type)
    {
        case OptsDBus_StringOpt:
            oldval = options_lookup_string(opts, key);
            if (g_strcmp0(oldval, val.s))
                options_set_string(opts, key, val.s);
            else
                result = FALSE;
            if (oldval)
                g_free(oldval);
            return result;
        case OptsDBus_IntOpt:
            if (options_lookup_int(opts, key) == val.i)
                return FALSE;
            options_set_int(opts, key, val.i);
            return TRUE;
        case OptsDBus_FloatOpt:
            if (options_lookup_double(opts, key) == val.f)
                return FALSE;
            options_set_double(opts, key, val.f);
            return TRUE;
        default:
            g_critical(_("Unknown option type (%d)"), opt_type);
    }
    return FALSE;
}

static gboolean roxterm_get_show_tab_close_button(ROXTermData *roxterm)
{
    return options_lookup_int_with_default(roxterm->profile,
            "tab_close_btn", TRUE);
}

static gboolean roxterm_get_new_tab_adjacent(ROXTermData *roxterm)
{
    return options_lookup_int_with_default(roxterm->profile,
            "new_tabs_adjacent", FALSE);
}

static void roxterm_reflect_profile_change(Options * profile, const char *key)
{
    GList *link;

    for (link = roxterm_terms; link; link = g_list_next(link))
    {
        ROXTermData *roxterm = link->data;
        VteTerminal *vte;
        MultiWin *win = roxterm_get_win(roxterm);
        gboolean apply_to_win = FALSE;

        if (roxterm->profile != profile || roxterm->profile->deleted)
            continue;

        vte = VTE_TERMINAL(roxterm->widget);
        if (!strcmp(key, "font"))
        {
            roxterm_apply_profile_font(roxterm, vte, TRUE);
            apply_to_win = TRUE;
        }
        else if (!strcmp(key, "vspacing"))
        {
            roxterm_apply_vspacing(roxterm, vte);
            apply_to_win = TRUE;
        }
        else if (!strcmp(key, "hspacing"))
        {
            roxterm_apply_hspacing(roxterm, vte);
            apply_to_win = TRUE;
        }
        else if (!strcmp(key, "bold_is_bright"))
        {
            roxterm_apply_bold_is_bright(roxterm, vte);
        }
        else if (!strcmp(key, "text_blink_mode"))
        {
            roxterm_apply_text_blink_mode(roxterm, vte);
        }
        else if (!strcmp(key, "hide_menubar") &&
            multi_win_get_current_tab(win) == roxterm->tab)
        {
            multi_win_set_show_menu_bar(win,
                !options_lookup_int(roxterm->profile, "hide_menubar"));
        }
        else if (!strcmp(key, "audible_bell"))
        {
            roxterm_update_audible_bell(roxterm, vte);
        }
        else if (!strcmp(key, "cursor_blink_mode"))
        {
            roxterm_update_cursor_blink_mode(roxterm, vte);
        }
        else if (!strcmp(key, "cursor_shape"))
        {
            roxterm_update_cursor_shape(roxterm, vte);
        }
        else if (!strcmp(key, "mouse_autohide"))
        {
            roxterm_update_mouse_autohide(roxterm, vte);
        }
        else if (!strcmp(key, "word_chars"))
        {
            roxterm_set_word_chars(roxterm, vte);
        }
        else if (!strcmp(key, "width") || !strcmp(key, "height"))
        {
            roxterm_update_size(roxterm, vte);
            apply_to_win = TRUE;
        }
        else if (!strcmp(key, "maximise"))
        {
            roxterm->maximise = options_lookup_int(roxterm->profile,
                    "maximise");
            if (roxterm->maximise)
            {
                gtk_window_maximize(roxterm_get_toplevel(roxterm));
            }
            else
            {
                gtk_window_unmaximize(roxterm_get_toplevel(roxterm));
            }
            apply_to_win = TRUE;
        }
        else if (!strcmp(key, "full_screen"))
        {
            int fs = options_lookup_int(roxterm->profile, "full_screen");
            multi_win_set_fullscreen(win, fs);
            apply_to_win = TRUE;
        }
        else if (!strcmp(key, "borderless"))
        {
            int fs = options_lookup_int(roxterm->profile, "borderless");
            multi_win_set_borderless(win, fs);
            apply_to_win = TRUE;
        }
        else if (!strcmp(key, "saturation"))
        {
            roxterm_apply_colour_scheme(roxterm, vte);
        }
        else if (!strcmp(key, "scrollback_lines") ||
                !strcmp(key, "limit_scrollback"))
        {
            roxterm_set_scrollback_lines(roxterm, vte);
        }
        else if (!strcmp(key, "scroll_on_output"))
        {
            roxterm_set_scroll_on_output(roxterm, vte);
        }
        else if (!strcmp(key, "scroll_on_keystroke"))
        {
            roxterm_set_scroll_on_keystroke(roxterm, vte);
        }
        else if (!strcmp(key, "kinetic_scrolling"))
        {
            roxterm_apply_kinetic_scroling(roxterm);
        }
        else if (!strcmp(key, "backspace_binding"))
        {
            roxterm_set_backspace_binding(roxterm, vte);
        }
        else if (!strcmp(key, "delete_binding"))
        {
            roxterm_set_delete_binding(roxterm, vte);
        }
        else if (!strcmp(key, "wrap_switch_tab"))
        {
            roxterm_apply_wrap_switch_tab(roxterm);
        }
        else if (!strcmp(key, "always_show_tabs"))
        {
            roxterm_apply_always_show_tabs(roxterm);
        }
        else if (!strcmp(key, "show_add_tab_btn"))
        {
            roxterm_apply_show_add_tab_btn(roxterm);
        }
        else if (!strcmp(key, "disable_menu_access"))
        {
            roxterm_apply_disable_menu_access(roxterm);
        }
        else if (!strcmp(key, "disable_menu_shortcuts"))
        {
            gboolean disable = options_lookup_int(roxterm->profile,
                    "disable_menu_shortcuts");
            MenuTree *mtree = multi_win_get_menu_bar(win);

            menutree_disable_shortcuts(mtree, disable);
        }
        else if (!strcmp(key, "disable_tab_menu_shortcuts"))
        {
            gboolean disable = options_lookup_int(roxterm->profile,
                    "disable_tab_menu_shortcuts");
            MenuTree *mtree = multi_win_get_popup_menu(win);

            menutree_disable_tab_shortcuts(mtree, disable);
            mtree = multi_win_get_menu_bar(win);
            menutree_disable_tab_shortcuts(mtree, disable);
        }
        else if (!strcmp(key, "title_string"))
        {
            multi_tab_set_window_title_template(roxterm->tab,
                    options_lookup_string_with_default(roxterm->profile,
                            "title_string", "%t. %s"));
        }
        else if (!strcmp(key, "win_title"))
        {
            multi_win_set_title_template(win,
                    options_lookup_string_with_default(roxterm->profile,
                            "win_title", "%s"));
        }
        else if (!strcmp(key, "tab_close_btn"))
        {
            if (roxterm_get_show_tab_close_button(roxterm))
                multi_tab_add_close_button(roxterm->tab);
            else
                multi_tab_remove_close_button(roxterm->tab);
        }
        else if (!strcmp(key, "show_tab_status"))
        {
            roxterm_apply_show_tab_status(roxterm);
        }
        /*
        else if (!strcmp(key, "match_plain_files"))
        {
            roxterm_apply_match_files(roxterm, vte);
        }
        */
        else if (!strcmp(key, "middle_click_tab"))
        {
            roxterm_apply_middle_click_tab(roxterm);
        }
        else if (!strcmp(key, "colour_scheme"))
        {
            roxterm_apply_colour_scheme_from_profile(roxterm);
        }
        else if (!strcmp(key, "osc52"))
        {
            roxterm_update_allow_osc52(roxterm);
        }
        if (apply_to_win)
        {
            multi_win_foreach_tab(win, match_text_size_foreach_tab, roxterm);
        }
    }
}

static gboolean roxterm_update_colour_option(Options *scheme, const char *key,
        const char *value)
{
    void (*setter)(Options *, const char *) = NULL;
    GdkRGBA *old_colour;
    GdkRGBA *pnew_colour = NULL;
    GdkRGBA  new_colour;

    if (value)
    {
        g_return_val_if_fail(gdk_rgba_parse(&new_colour, value), FALSE);
        pnew_colour = &new_colour;
    }
    if (!strcmp(key, "foreground"))
    {
        old_colour = colour_scheme_get_foreground_colour(scheme, TRUE);
        setter = colour_scheme_set_foreground_colour;
    }
    else if (!strcmp(key, "background"))
    {
        old_colour = colour_scheme_get_background_colour(scheme, TRUE);
        setter = colour_scheme_set_background_colour;
    }
    else if (!strcmp(key, "cursor"))
    {
        old_colour = colour_scheme_get_cursor_colour(scheme, TRUE);
        setter = colour_scheme_set_cursor_colour;
    }
    else if (!strcmp(key, "cursorfg"))
    {
        old_colour = colour_scheme_get_cursorfg_colour(scheme, TRUE);
        setter = colour_scheme_set_cursorfg_colour;
    }
    else if (!strcmp(key, "bold"))
    {
        old_colour = colour_scheme_get_bold_colour(scheme, TRUE);
        setter = colour_scheme_set_bold_colour;
    }
    else
    {
        old_colour = colour_scheme_get_palette(scheme) + atoi(key);
    }
    if (!old_colour && !pnew_colour)
        return FALSE;
    if (old_colour && pnew_colour && gdk_rgba_equal(old_colour, pnew_colour))
        return FALSE;
    if (setter)
        setter(scheme, value);
    else
        colour_scheme_set_palette_entry(scheme, atoi(key), value);
    return TRUE;
}

static gboolean roxterm_update_palette_size(Options *scheme, int size)
{
    if (colour_scheme_get_palette_size(scheme) == size)
        return FALSE;
    colour_scheme_set_palette_size(scheme, size);
    return TRUE;
}

static void roxterm_reflect_colour_change(Options *scheme, const char *key)
{
    GList *link;

    for (link = roxterm_terms; link; link = g_list_next(link))
    {
        ROXTermData *roxterm = link->data;
        VteTerminal *vte;

        if (roxterm->colour_scheme != scheme || roxterm->colour_scheme->deleted)
            continue;

        vte = VTE_TERMINAL(roxterm->widget);

        if (!strcmp(key, "cursor"))
            roxterm_update_cursor_colour(roxterm, vte);
        else if (!strcmp(key, "cursorfg"))
            roxterm_update_cursorfg_colour(roxterm, vte);
        else if (!strcmp(key, "bold"))
            roxterm_update_bold_colour(roxterm, vte);
        else
            roxterm_apply_colour_scheme(roxterm, vte);
    }
}

static void on_dark_theme_pref_changed(gboolean prefer_dark, gpointer handle)
{
    (void) handle;

    const char *pref_key = prefer_dark ?
        "colour_scheme_dark" : "colour_scheme_light";
    GList *link;
    for (link = roxterm_terms; link; link = g_list_next(link))
    {
        ROXTermData *roxterm = link->data;
        if (roxterm->colour_scheme_overridden) {
            continue;
        }
        char *theme = options_lookup_string(roxterm->profile, pref_key);
        if (!theme)
            theme = global_options_lookup_string(pref_key);
        if (theme)
        {
            roxterm_change_colour_scheme_by_name(roxterm, theme);
            g_free(theme);
        }
    }
}

static void
roxterm_opt_signal_handler(const char *profile_name, const char *key,
    OptsDBusOptType opt_type, OptsDBusValue val)
{
    const char prof_s[] = "Profiles/";
    size_t prof_l = sizeof(prof_s) - 1;
    const char col_s[] = "Colours/";
    size_t col_l = sizeof(col_s) - 1;

    if (!strncmp(profile_name, prof_s, prof_l))
    {
        const char *short_profile_name = profile_name + prof_l;
        Options *profile = dynamic_options_lookup_and_ref(roxterm_profiles,
            short_profile_name, "roxterm profile");

        if (roxterm_update_option(profile, key, opt_type, val))
            roxterm_reflect_profile_change(profile, key);
        dynamic_options_unref(roxterm_profiles, short_profile_name);
    }
    else if (!strncmp(profile_name, col_s, col_l))
    {
        const char *scheme_name = profile_name + col_l;
        Options *scheme = colour_scheme_lookup_and_ref(scheme_name);
        gboolean changed = FALSE;

        if (!strcmp(key, "palette_size"))
            changed = roxterm_update_palette_size(scheme, val.i);
        else
            changed = roxterm_update_colour_option(scheme, key, val.s);
        if (changed)
            roxterm_reflect_colour_change(scheme, key);
        colour_scheme_unref(scheme);
    }
    else if (!strcmp(profile_name, "Global") &&
            (!strcmp(key, "warn_close") ||
            !strcmp(key, "only_warn_running") ||
            !strcmp(key, "prefer_dark_theme")))
    {
        options_set_int(global_options, key, val.i);
        if (!strcmp(key, "prefer_dark_theme"))
        {
            global_options_apply_dark_theme();
            on_dark_theme_pref_changed(global_options_system_theme_is_dark(),
                NULL);
        }
    }
    else
    {
        g_critical(_("Profile/key '%s/%s' not understood"), profile_name, key);
    }
}

/* data is cast to char const **pname; if the deleted item is currently
 * selected *pname is changed to NULL */
static void delete_name_from_menu(GtkWidget *widget, gpointer data)
{
    const char *profile_name = g_object_get_data(G_OBJECT(widget),
            PROFILE_NAME_KEY);
    char const **pname = data;

    g_return_if_fail(profile_name);
    /* pname may have been NULLed by an earlier call */
    if (!*pname)
        return;
    if (!strcmp(profile_name, *pname))
    {
        if (gtk_check_menu_item_get_active(GTK_CHECK_MENU_ITEM(widget)))
            *pname = NULL;
        gtk_widget_destroy(widget);
    }
}

/* Casts data to GtkWidget ** and sets target to found widget if it finds an
 * entry with no PROFILE_NAME_KEY */
static void find_unhandled_menu_entry(GtkWidget *widget, gpointer data)
{
    if (!g_object_get_data(G_OBJECT(widget), PROFILE_NAME_KEY))
        *((GtkWidget **) data) = widget;
}

static GtkWidget *append_name_to_menu(MenuTree *mtree, GtkMenu *menu,
        const char *name, GCallback handler)
{
    GSList *group = NULL;
    GtkWidget *mitem;

    gtk_container_foreach(GTK_CONTAINER(menu),
            menutree_find_radio_group, &group);
    mitem = create_radio_menu_item(mtree, name, &group, handler);
    gtk_menu_shell_append(GTK_MENU_SHELL(menu), mitem);
    return mitem;
}

/* Sets *pname to NULL if it's currently selected */
inline static void remove_name_from_menu(GtkMenu *menu, char const **pname)
{
    gtk_container_foreach(GTK_CONTAINER(menu),
            delete_name_from_menu, (gpointer) pname);
}

static void stuff_changed_do_menu(MenuTree *mtree,
        const char *what_happened, const char *family_name,
        const char *current_name, const char *new_name)
{
    MenuTreeID id;
    GtkMenu *menu;
    GCallback handler = NULL;

    if (!strcmp(family_name, "Profiles"))
    {
        char **items = dynamic_options_list_sorted(
                dynamic_options_get("Profiles"));

        char *s = (char *) "Current profiles:";
        for (char **it = items; *it; ++it)
        {
            s = g_strdup_printf("%s %s", s, *it);
        }

        id = MENUTREE_PREFERENCES_SELECT_PROFILE;
        handler = G_CALLBACK(roxterm_profile_selected);

        menu = menutree_submenu_from_id(mtree,
                MENUTREE_FILE_NEW_WINDOW_WITH_PROFILE);
        rebuild_new_term_with_profile_submenu(mtree,
            G_CALLBACK(roxterm_new_window_with_profile),
            GTK_MENU_SHELL(mtree->new_win_profiles_menu), items);
        rebuild_new_term_with_profile_submenu(mtree,
            G_CALLBACK(roxterm_new_tab_with_profile),
            GTK_MENU_SHELL(mtree->new_tab_profiles_menu), items);
        g_strfreev(items);
    }
    else if (!strcmp(family_name, "Colours"))
    {
        id = MENUTREE_PREFERENCES_SELECT_COLOUR_SCHEME;
        handler = G_CALLBACK(roxterm_colour_scheme_selected);
    }
    else if (!strcmp(family_name, "Shortcuts"))
    {
        id = MENUTREE_PREFERENCES_SELECT_SHORTCUTS;
        handler = G_CALLBACK(roxterm_shortcuts_selected);
    }
    else
    {
        g_warning(_("Changed options family '%s' not known"), family_name);
        return;
    }
    g_return_if_fail((menu = menutree_submenu_from_id(mtree, id)) != NULL);

    if (!strcmp(what_happened, OPTSDBUS_DELETED))
    {
        GtkWidget *unhandled_mitem = NULL;

        remove_name_from_menu(menu, &current_name);
        gtk_container_foreach(GTK_CONTAINER(menu),
                find_unhandled_menu_entry, &unhandled_mitem);
        if (!unhandled_mitem)
        {
            unhandled_mitem = append_name_to_menu(mtree, menu,
                    _("[Deleted]"), NULL);
            gtk_widget_set_sensitive(unhandled_mitem, FALSE);
        }
        /* If deleted item was selected, select unhandled item in its place
         */
        gtk_check_menu_item_set_active(GTK_CHECK_MENU_ITEM(unhandled_mitem),
                current_name == NULL);
    }
    else if (!strcmp(what_happened, OPTSDBUS_ADDED))
    {
        append_name_to_menu(mtree, menu, current_name, handler);
    }
    else if (!strcmp(what_happened, OPTSDBUS_RENAMED))
    {
        GtkWidget *mitem;

        remove_name_from_menu(menu, &current_name);
        mitem = append_name_to_menu(mtree, menu, new_name, handler);
        gtk_check_menu_item_set_active(GTK_CHECK_MENU_ITEM(mitem),
                current_name == NULL);
    }
    else
    {
        g_warning(_("Options family change action '%s' not known"),
                what_happened);
    }
}

void roxterm_stuff_changed_handler(const char *what_happened,
        const char *family_name, const char *current_name,
        const char *new_name)
{
    GList *link;
    DynamicOptions *dynopts = NULL;
    Options *options = NULL;

    if (!strcmp(what_happened, OPTSDBUS_CHANGED) &&
            strcmp(family_name, "Shortcuts"))
    {
        for (link = roxterm_terms; link; link = g_list_next(link))
        {
            ROXTermData *roxterm = link->data;

            if (!strcmp(family_name, "Profiles"))
            {
                if (!strcmp(options_get_leafname(roxterm->profile),
                        current_name))
                {
                    roxterm_apply_profile(roxterm,
                            VTE_TERMINAL(roxterm->widget), TRUE);
                }
            }
            else if (!strcmp(family_name, "Colours"))
            {
                if (!strcmp(options_get_leafname(roxterm->colour_scheme),
                        current_name))
                {
                    roxterm_apply_colour_scheme(roxterm,
                            VTE_TERMINAL(roxterm->widget));
                }
            }
        }
        return;
    }

    if (!strcmp(what_happened, OPTSDBUS_DELETED))
    {
        if (options)
        {
            dynamic_options_forget(dynopts, current_name);
            options->deleted = TRUE;
        }
    }
    else if (!strcmp(what_happened, OPTSDBUS_RENAMED))
    {
        if (options)
        {
            options_change_leafname(options, new_name);
            dynamic_options_rename(dynopts, current_name, new_name);
        }
    }

    for (link = multi_win_all; link; link = g_list_next(link))
    {
        MultiWin *win = (MultiWin *) link->data;

        if (strcmp(what_happened, OPTSDBUS_CHANGED))
        {
            MenuTree *mtree = multi_win_get_menu_bar(win);

            multi_win_set_ignore_toggles(win, TRUE);
            if (mtree)
            {
                stuff_changed_do_menu(mtree, what_happened, family_name,
                        current_name, new_name);
            }
            mtree = multi_win_get_popup_menu(win);
            if (mtree)
            {
                stuff_changed_do_menu(mtree, what_happened, family_name,
                        current_name, new_name);
            }
            multi_win_set_ignore_toggles(win, FALSE);
        }
        else if (!strcmp(family_name, "Shortcuts"))
        {
            Options *shortcuts = shortcuts_open(current_name, TRUE);
            multi_win_set_shortcut_scheme(win, shortcuts);
            shortcuts_unref(shortcuts);
        }
    }
}

static gboolean roxterm_verify_id(ROXTermData *roxterm)
{
    GList *link;

    for (link = roxterm_terms; link; link = g_list_next(link))
    {
        if (link->data == roxterm)
            return TRUE;
    }
    g_warning(_("Invalid ROXTERM_ID %p in D-Bus message "
            "(this is expected if you used roxterm's --separate option)"),
            roxterm);
    return FALSE;
}

static void roxterm_set_profile_handler(ROXTermData *roxterm, const char *name)
{
    if (!roxterm_verify_id(roxterm))
        return;

    Options *profile = dynamic_options_lookup_and_ref(roxterm_profiles, name,
            "roxterm profile");

    if (profile)
    {
        roxterm_change_profile(roxterm, profile);
        multi_win_foreach_tab(roxterm_get_win(roxterm),
                match_text_size_foreach_tab, roxterm);
        options_unref(profile);
    }
    else
    {
        dlg_warning(roxterm_get_toplevel(roxterm),
                _("Unknown profile '%s' in D-Bus signal"), name);
    }
}

static void roxterm_set_colour_scheme_handler(ROXTermData *roxterm,
        const char *name)
{
    if (!roxterm_verify_id(roxterm))
        return;
    if (!roxterm->colour_scheme_overridden)
    {
        roxterm_change_colour_scheme_by_name(roxterm, name);
    }
}

static void roxterm_set_shortcut_scheme_handler(ROXTermData *roxterm,
        const char *name)
{
    if (!roxterm_verify_id(roxterm))
        return;

    Options *shortcuts = shortcuts_open(name, TRUE);
    multi_win_set_shortcut_scheme(roxterm_get_win(roxterm), shortcuts);
    shortcuts_unref(shortcuts);
}

static GtkPositionType get_profile_tab_pos(Options *profile)
{
    switch (options_lookup_int_with_default(profile, "tab_pos", 0))
    {
        case 0:
            return GTK_POS_TOP;
        case 1:
            return GTK_POS_BOTTOM;
        case 2:
            return GTK_POS_LEFT;
        case 3:
            return GTK_POS_RIGHT;
        case 4:
            return -1;
        default:
            return GTK_POS_TOP;
    }
}

inline static GtkPositionType roxterm_get_tab_pos(const ROXTermData *roxterm)
{
    return get_profile_tab_pos(roxterm->profile);
}

static gboolean roxterm_get_always_show_tabs(const ROXTermData *roxterm)
{
    return (gboolean) options_lookup_int_with_default(roxterm->profile,
            "always_show_tabs", TRUE);
}

/* Takes over ownership of profile and non-const strings;
 * on exit size_on_cli indicates whether dimensions were given in *geom;
 * geom is freed and set to NULL if it's invalid
 */
static ROXTermData *roxterm_data_new(double zoom_factor, const char *directory,
        char *profile_name, Options *profile, gboolean maximise,
        const char *colour_scheme_name,
        char **geom, gboolean *size_on_cli, char **env)
{
    ROXTermData *roxterm = g_new0(ROXTermData, 1);
    int width, height, x, y;
    (void) profile_name;

    roxterm->status_icon_name = NULL;
    roxterm->target_zoom_factor = zoom_factor;
    roxterm->current_zoom_factor = 1.0;
    if (!roxterm->target_zoom_factor)
    {
        roxterm->target_zoom_factor = 1.0;
        roxterm->zoom_index = -1;
    }
    else
    {
        roxterm->zoom_index = multi_win_get_nearest_index_for_zoom(
                roxterm->target_zoom_factor);
    }
    roxterm->directory = directory ? g_strdup(directory) : g_get_current_dir();
    roxterm->profile = profile;
    if (size_on_cli)
        *size_on_cli = FALSE;
    if (*geom)
    {
        if (multi_win_parse_geometry(*geom, &width, &height, &x, &y, NULL))
        {
            roxterm->columns = width;
            roxterm->rows = height;
            if (size_on_cli)
                *size_on_cli = TRUE;
            //g_debug("geom '%s' parsed to %dx%d", *geom, width, height);
        }
        else
        {
            dlg_warning(NULL, _("Invalid geometry specification"));
            *geom = NULL;
        }
    }
    if (!*geom)
    {
        roxterm_default_size_func(roxterm, &roxterm->columns, &roxterm->rows);
        //g_debug("Using default size %dx%d", roxterm->columns, roxterm->rows);
    }
    roxterm->maximise = maximise;
    roxterm->borderless = options_lookup_int_with_default(profile,
                                        "borderless", 0);
    if (colour_scheme_name)
    {
        roxterm->colour_scheme = colour_scheme_lookup_and_ref
            (colour_scheme_name);
    }
    roxterm->pid = -1;
    roxterm->env = global_options_copy_strv(env);
    /*roxterm->file_match_tag[0] = roxterm->file_match_tag[1] = -1;*/
    roxterm->exit_action = Roxterm_ChildExitNotOverridden;
    roxterm->allow_osc52 = options_lookup_int_with_default(profile,
                                                           "allow_osc52", 1);
    return roxterm;
}

void roxterm_launch(char **env)
{
    GtkPositionType tab_pos;
    gboolean always_show_tabs;
    char *shortcut_scheme;
    Options *shortcuts;
    char *geom = options_lookup_string(global_options, "geometry");
    gboolean size_on_cli = FALSE;
    char *profile_name =
            global_options_lookup_string_with_default("profile", "Default");
    Options *profile = dynamic_options_lookup_and_ref(roxterm_get_profiles(),
            profile_name, "roxterm profile");
    char *colour_scheme_name = profile ?
        options_lookup_string(profile, "colour_scheme") : NULL;
    if (!colour_scheme_name)
    {
        colour_scheme_name =
            global_options_lookup_string_with_default("colour_scheme", "GTK");
    }
    MultiWin *win = NULL;
    ROXTermData *roxterm = roxterm_data_new(
            global_options_lookup_double("zoom"),
            global_options_directory,
            profile_name, profile,
            global_options_maximise ||
                    options_lookup_int_with_default(profile,
                            "maximise", 0),
            colour_scheme_name,
            &geom, &size_on_cli, env);
    int show_add_tab_btn;

    if (!size_on_cli)
    {
        roxterm_default_size_func(roxterm, &roxterm->columns, &roxterm->rows);
    }
    if (global_options_commandv)
    {
        roxterm->commandv = global_options_copy_strv(global_options_commandv);
    }
    tab_pos = roxterm_get_tab_pos(roxterm);
    always_show_tabs = roxterm_get_always_show_tabs(roxterm);
    shortcut_scheme = global_options_lookup_string_with_default
        ("shortcut_scheme", "Default");
    shortcuts = shortcuts_open(shortcut_scheme, FALSE);
    if (global_options_tab)
    {
        ROXTermData *partner;
        char *wtitle = global_options_lookup_string("title");
        MultiWin *best_inactive = NULL;
        GList *link;

        win = NULL;
        for (link = multi_win_all; link; link = g_list_next(link))
        {
            GtkWidget *w;
            gboolean title_ok;

            win = link->data;
            w = multi_win_get_widget(win);
            title_ok = !wtitle ||
                    !g_strcmp0(multi_win_get_title_template(win), wtitle);
            if (gtk_window_is_active(GTK_WINDOW(w)) && title_ok)
            {
                break;
            }
            if (title_ok && !best_inactive)
                best_inactive = win;
            win = NULL;
        }
        if (!win)
        {
            if (best_inactive)
                win = best_inactive;
        }
        partner = win ? multi_win_get_user_data_for_current_tab(win) : NULL;
        if (partner)
        {
            GtkWidget *gwin = multi_win_get_widget(win);

            roxterm->dont_lookup_dimensions = TRUE;
            roxterm->target_zoom_factor = partner->target_zoom_factor;
            roxterm->zoom_index = partner->zoom_index;
            if (partner->pango_desc)
            {
                roxterm->pango_desc =
                        pango_font_description_copy(partner->pango_desc);
                roxterm->current_zoom_factor = partner->current_zoom_factor;
            }
            else
            {
                roxterm->current_zoom_factor = 1.0;
            }
            /* roxterm_data_clone needs to see a widget to get geometry
             * correct */
            roxterm->widget = partner->widget;
            //g_debug("Assigned partner tab %p to roxterm %p",
            //        partner->tab, roxterm);
            roxterm->tab = partner->tab;
            multi_tab_new(win, roxterm);
            if (gtk_widget_get_visible(gwin))
                gtk_window_present(GTK_WINDOW(gwin));
        }
        else
        {
            global_options_tab = FALSE;
        }
    }
    if (0 <= global_options_atexit && global_options_atexit <= 3)
    {
        roxterm->exit_action = global_options_atexit;
        roxterm->override_exit_action = TRUE;
        global_options_atexit = -1;
    }

    gboolean borderless = roxterm->borderless | global_options_borderless;

    show_add_tab_btn = options_lookup_int_with_default(roxterm->profile,
            "show_add_tab_btn", 1);
    if (global_options_tab)
    {
        global_options_tab = FALSE;
    }
    else if (global_options_fullscreen ||
            options_lookup_int_with_default(roxterm->profile, "full_screen", 0))
    {
        global_options_fullscreen = FALSE;
        win = multi_win_new_fullscreen(shortcuts,
                roxterm->zoom_index, roxterm,
                tab_pos, borderless, always_show_tabs, show_add_tab_btn);
    }
    else if (roxterm->maximise)
    {
        global_options_maximise = FALSE;
        win = multi_win_new_maximised(shortcuts,
                roxterm->zoom_index, roxterm,
                tab_pos, borderless, always_show_tabs, show_add_tab_btn);
    }
    else
    {
        if (!size_on_cli)
        {
            if (geom)
            {
                char *old_geom = geom;

                geom = g_strdup_printf("%dx%d%s",
                        roxterm->columns, roxterm->rows, old_geom);
                g_free(old_geom);
            }
            else
            {
                geom = g_strdup_printf("%dx%d",
                        roxterm->columns, roxterm->rows);
            }
        }
        win = multi_win_new_with_geom(shortcuts,
                roxterm->zoom_index, roxterm, geom,
                tab_pos, borderless, always_show_tabs, show_add_tab_btn);
    }
    g_free(geom);

    roxterm_data_delete(roxterm);
    g_free(shortcut_scheme);
    g_free(colour_scheme_name);
    g_free(profile_name);

    //g_debug("call roxterm_force_resize_now from %s:%d", __FILE__, __LINE__);
    //roxterm_force_resize_now(win);
}

static void roxterm_tab_to_new_window(MultiWin *win, MultiTab *tab,
        MultiWin *old_win)
{
    ROXTermData *roxterm = multi_tab_get_user_data(tab);
    ROXTermData *match_roxterm;
    MultiTab *match_tab = multi_win_get_current_tab(win);
    GtkWindow *old_gwin = old_win ?
            GTK_WINDOW(multi_win_get_widget(old_win)) : NULL;

    if (old_gwin)
    {
        g_signal_handler_disconnect(old_gwin, roxterm->win_state_changed_tag);
    }
    roxterm_attach_state_changed_handler(roxterm);
    if (!match_tab)
        return;
    match_roxterm = multi_tab_get_user_data(match_tab);
    if (roxterm == match_roxterm)
    {
        return;
    }
    roxterm_match_text_size(roxterm, match_roxterm);
}

static void roxterm_get_disable_menu_shortcuts(ROXTermData *roxterm,
    gboolean *general, gboolean *tabs)
{
    if (general)
    {
        *general = options_lookup_int_with_default(roxterm->profile,
            "disable_menu_shortcuts", FALSE);
    }
    if (tabs)
    {
        *tabs = options_lookup_int_with_default(roxterm->profile,
            "disable_tab_menu_shortcuts", FALSE);
    }
}

typedef struct {
    guint ntabs;
    int warn;
    gboolean only_running;
} DontShowData;

static void dont_show_again_toggled(GtkToggleButton *button, DontShowData *d)
{
    int val = 0;

    if (gtk_toggle_button_get_active(button))
    {
        if (!d->ntabs)
            val = 2;
        else if (d->ntabs > 1)
            val = 0;
        else
            val = 1;
    }
    else
    {
        val = d->warn;
    }
    options_set_int(global_options, "warn_close", val);
    options_file_save(global_options->kf, "Global");
}

static void only_running_toggled(GtkToggleButton *button, DontShowData *d)
{
    (void) d;
    options_set_int(global_options, "only_warn_running",
            gtk_toggle_button_get_active(button));
    options_file_save(global_options->kf, "Global");
}

static gboolean check_pid_has_children(pid_t pid)
{
    int fd = 0;
    ssize_t count = -1;
    char *buf = g_strdup_printf("/proc/%d/task/%d/children", pid, pid);
    size_t l = strlen(buf);

    fd = open(buf, O_RDONLY);
    if (fd == -1)
    {
        g_warning("Failed to open %s\n", buf);
        g_free(buf);
    }
    else
    {
        memset(buf, 0, l);
        count = read(fd, buf, l);
        if (count == -1)
            g_warning("Failed to read %s\n", buf);
        close(fd);
    }
    return count > 0;
}

static gboolean roxterm_check_is_running(ROXTermData *roxterm)
{
    if (roxterm && roxterm->running)
    {
        return roxterm->is_shell ? check_pid_has_children(roxterm->pid) : TRUE;
    }
    return FALSE;
}

static void check_each_tab_running(MultiTab *tab, void *data)
{
    if (roxterm_check_is_running((ROXTermData *) multi_tab_get_user_data(tab)))
        *((gboolean *) data) = TRUE;
}

static gboolean roxterm_delete_handler(GtkWindow *gtkwin, GdkEvent *event,
        gpointer data)
{
    GtkWidget *dialog;
    GtkWidget *noshow;
    GtkWidget *only_running;
    gboolean response;
    DontShowData d;
    const char *msg;
    MultiWin *win = event ? data : NULL;
    ROXTermData *roxterm = event ? NULL : data;
    GtkWidget *ca_box;
    gboolean running = FALSE;


    d.warn = global_options_lookup_int_with_default("warn_close", 3);
    d.only_running = global_options_lookup_int_with_default("only_warn_running",
            FALSE);
    d.ntabs = win ? multi_win_get_ntabs(win) : 0;
    if ((!win && d.warn < 3) || !d.warn || (d.warn == 1 && d.ntabs <= 1))
        return FALSE;
    if (d.only_running)
    {
        if (win)
        {
            multi_win_foreach_tab(win, check_each_tab_running, &running);
            if (!running)
                return FALSE;
        }
        else
        {
            if (!roxterm_check_is_running(roxterm))
                return FALSE;
        }
    }

    switch (d.ntabs)
    {
        case 0:
            msg = _("Closing this ROXTerm tab may cause loss of data. "
                    "Are you sure you want to continue?");
            break;
        case 1:
            msg = _("You are about to close a ROXTerm window; this may cause "
                    "loss of data. Are you sure you want to continue?");
            break;
        default:
            msg = _("You are about to close a window containing multiple "
                    "ROXTerm tabs; this may cause loss of data. Are you sure "
                    "you want to continue?");
            break;
    }
    dialog = gtk_message_dialog_new(gtkwin,
            GTK_DIALOG_MODAL | GTK_DIALOG_DESTROY_WITH_PARENT,
            GTK_MESSAGE_WARNING, GTK_BUTTONS_YES_NO,
            "%s", msg);
    gtk_window_set_title(GTK_WINDOW(dialog), _("ROXTerm: Confirm close"));
    gtk_dialog_set_default_response(GTK_DIALOG(dialog), GTK_RESPONSE_NO);

    ca_box = gtk_dialog_get_content_area(GTK_DIALOG(dialog));

    noshow = gtk_check_button_new_with_mnemonic(_("_Don't show this again"));
    gtk_toggle_button_set_active(GTK_TOGGLE_BUTTON(noshow), FALSE);
    g_signal_connect(noshow, "toggled",
            G_CALLBACK(dont_show_again_toggled), &d);
    gtk_box_pack_start(GTK_BOX(ca_box), noshow, FALSE, FALSE, 0);
    gtk_widget_show(noshow);

    only_running = gtk_check_button_new_with_mnemonic(
            _("Only warn if tasks are still _running"));
    gtk_toggle_button_set_active(GTK_TOGGLE_BUTTON(only_running),
            d.only_running);
    g_signal_connect(only_running, "toggled",
            G_CALLBACK(only_running_toggled), &d);
    gtk_box_pack_start(GTK_BOX(ca_box), only_running, FALSE, FALSE, 0);
    gtk_widget_show(only_running);

    response = gtk_dialog_run(GTK_DIALOG(dialog)) != GTK_RESPONSE_YES;
    gtk_widget_destroy(dialog);
    return response;
}

void roxterm_init(void)
{
    resources_access_icon();
    gtk_window_set_default_icon_name("roxterm");

    optsdbus_listen_for_opt_signals(roxterm_opt_signal_handler);
    optsdbus_listen_for_stuff_changed_signals(roxterm_stuff_changed_handler);
    optsdbus_listen_for_set_profile_signals(
            (OptsDBusSetProfileHandler) roxterm_set_profile_handler);
    optsdbus_listen_for_set_colour_scheme_signals(
            (OptsDBusSetProfileHandler) roxterm_set_colour_scheme_handler);
    optsdbus_listen_for_set_shortcut_scheme_signals(
            (OptsDBusSetProfileHandler) roxterm_set_shortcut_scheme_handler);

    multi_tab_init((MultiTabFiller) roxterm_multi_tab_filler,
        (MultiTabDestructor) roxterm_multi_tab_destructor,
        roxterm_connect_menu_signals,
        (MultiWinGeometryFunc) roxterm_geometry_func,
        (MultiWinSizeFunc) roxterm_size_func,
        (MultiWinDefaultSizeFunc) roxterm_default_size_func,
        roxterm_tab_to_new_window,
        (MultiWinZoomHandler) roxterm_set_zoom_factor,
        (MultiWinGetDisableMenuShortcuts) roxterm_get_disable_menu_shortcuts,
        (MultiWinGetTabPos) roxterm_get_tab_pos,
        (MultiWinDeleteHandler) roxterm_delete_handler,
        (MultiTabGetShowCloseButton) roxterm_get_show_tab_close_button,
        (MultiTabGetNewTabAdjacent) roxterm_get_new_tab_adjacent,
        (MultiTabConnectMiscSignals) roxterm_connect_misc_signals
    );

    global_options_register_dark_theme_change_handler(
        on_dark_theme_pref_changed, NULL);
}

gboolean roxterm_spawn_command_line(const gchar *command_line,
        const char *cwd, char **env, GError **error)
{
    char **env2 = NULL;
    int argc;
    char **argv = NULL;
    gboolean result;

    cwd = roxterm_check_cwd(cwd);
    result = g_shell_parse_argv(command_line, &argc, &argv, error);
    if (result)
    {
        result = g_spawn_async(cwd, argv, env, G_SPAWN_SEARCH_PATH,
                NULL, NULL, NULL, error);
    }
    if (env2)
        g_strfreev(env2);
    if (argv)
        g_strfreev(argv);
    return result;
}

void roxterm_spawn(ROXTermData *roxterm, const char *command,
    ROXTerm_SpawnType spawn_type)
{
    GError *error = NULL;
    GtkPositionType tab_pos;
    char *cwd;
    MultiWin *win = roxterm_get_win(roxterm);

    tab_pos = roxterm_get_tab_pos(roxterm);
    switch (spawn_type)
    {
        case ROXTerm_SpawnNewWindow:
            roxterm->special_command = g_strdup(command);
            roxterm->no_respawn = TRUE;
            multi_win_new(multi_win_get_shortcut_scheme(win),
                    roxterm->zoom_index, roxterm, tab_pos,
                    roxterm->borderless,
                    multi_win_get_always_show_tabs(win),
                    options_lookup_int_with_default(roxterm->profile,
                            "show_add_tab_btn", 1));
            break;
        case ROXTerm_SpawnNewTab:
            roxterm->special_command = g_strdup(command);
            roxterm->no_respawn = TRUE;
            (void) multi_tab_new(win, roxterm);
            break;
        default:
            cwd = roxterm_get_cwd(roxterm);
            roxterm_spawn_command_line(command, cwd, roxterm->env, &error);
            if (error)
            {
                dlg_warning(roxterm_get_toplevel(roxterm),
                        _("Unable to spawn command %s: %s"),
                    command, error->message);
            }
            g_free(cwd);
            break;
    }
}

VteTerminal *roxterm_get_vte_terminal(ROXTermData *roxterm)
{
    return VTE_TERMINAL(roxterm->widget);
}

static const char *get_options_leafname(Options *opts)
{
    char *slash = strrchr(opts->name, G_DIR_SEPARATOR);

    return slash ? slash + 1 : opts->name;
}

const char *roxterm_get_profile_name(ROXTermData *roxterm)
{
    return get_options_leafname(roxterm->profile);
}

const char *roxterm_get_colour_scheme_name(ROXTermData *roxterm)
{
    if (roxterm->colour_scheme_overridden)
        return get_options_leafname(roxterm->colour_scheme);
    else
        return NULL;
}

const char *roxterm_get_shortcuts_scheme_name(ROXTermData *roxterm)
{
    return get_options_leafname(roxterm->profile);
}

void roxterm_get_nonfs_dimensions(ROXTermData *roxterm, int *cols, int *rows)
{
    /* FIXME: This gets current dimensions whether we're full-screen/maximised
     * or not, but this is for session management so presumably manager will
     * remember size anyway.
     */
    VteTerminal *vte = VTE_TERMINAL(roxterm->widget);

    *cols = vte_terminal_get_column_count(vte);
    *rows = vte_terminal_get_row_count(vte);
}

double roxterm_get_zoom_factor(ROXTermData *roxterm)
{
    return roxterm->current_zoom_factor;
}

char const * const *roxterm_get_actual_commandv(ROXTermData *roxterm)
{
    return (char const * const *) roxterm->actual_commandv;
}

typedef struct {
    const char *client_id;
    gboolean session_tag_open;
    MultiWin *win;
    MultiTab *tab;
    ROXTermData *roxterm;
    gboolean borderless;
    gboolean maximised;
    gboolean fullscreen;
    char *geom;
    //int width, height;
    PangoFontDescription *fdesc;
    char *window_title;
    char *window_title_template;
    double zoom_factor;
    char *title;
    char *role;
    char **commandv;
    int argc;
    int argn;
    char *tab_name;
    char *tab_title_template;
    char *tab_title;
    gboolean win_title_template_locked;
    gboolean tab_title_template_locked;
    gboolean current;
    MultiTab *active_tab;
} _ROXTermParseContext;

static void parse_open_win(_ROXTermParseContext *rctx,
        const char **attribute_names, const char **attribute_values,
        GError **error)
{
    int n;
    const char *geom = NULL;
    const char *role = NULL;
    const char *font = NULL;
    const char *shortcuts_name = NULL;
    const char *title_template = NULL;
    const char *title = NULL;
    gboolean show_mbar = TRUE;
    gboolean show_tabs = FALSE;
    gboolean show_add_tab_btn = TRUE;
    gboolean disable_menu_shortcuts = FALSE;
    gboolean disable_tab_shortcuts = FALSE;
    GtkPositionType tab_pos = GTK_POS_TOP;
    MultiWin *win;
    GtkWindow *gwin;
    Options *shortcuts;

    rctx->fullscreen = FALSE;
    rctx->maximised = FALSE;
    rctx->borderless = FALSE;
    rctx->zoom_factor = 1.0;
    rctx->active_tab = NULL;
    rctx->win_title_template_locked = FALSE;
    for (n = 0; attribute_names[n]; ++n)
    {
        const char *a = attribute_names[n];
        const char *v = attribute_values[n];

        if (!strcmp(a, "geometry"))
        {
            geom = g_strdup(v);
            //sscanf(v, "%dx%d+", &rctx->width, &rctx->height);
        }
        else if (!strcmp(a, "title_template"))
            title_template = v;
        else if (!strcmp(a, "font"))
            font = v;
        else if (!strcmp(a, "title"))
            title = v;
        else if (!strcmp(a, "role"))
            role = v;
        else if (!strcmp(a, "shortcut_scheme"))
            shortcuts_name = v;
        else if (!strcmp(a, "show_menubar"))
            show_mbar = (strcmp(v, "0") != 0);
        else if (!strcmp(a, "always_show_tabs"))
            show_tabs = strcmp(v, "0");
        else if (!strcmp(a, "tab_pos"))
            tab_pos = atoi(v);
        else if (!strcmp(a, "show_add_tab_btn"))
            show_add_tab_btn = strcmp(v, "0");
        else if (!strcmp(a, "disable_menu_shortcuts"))
            disable_menu_shortcuts = (strcmp(v, "0") != 0);
        else if (!strcmp(a, "disable_tab_shortcuts"))
            disable_tab_shortcuts = (strcmp(v, "0") != 0);
        else if (!strcmp(a, "maximised"))
            rctx->maximised = (strcmp(v, "0") != 0);
        else if (!strcmp(a, "fullscreen"))
            rctx->fullscreen = (strcmp(v, "0") != 0);
        else if (!strcmp(a, "borderless"))
            rctx->borderless = (strcmp(v, "0") != 0);
        else if (!strcmp(a, "zoom"))
            rctx->zoom_factor = atof(v);
        else if (!strcmp(a, "title_template_locked"))
            rctx->win_title_template_locked = atoi(v);
        else
        {
            *error = g_error_new(G_MARKUP_ERROR,
                    G_MARKUP_ERROR_UNKNOWN_ATTRIBUTE,
                    _("Unknown <window> attribute '%s'"), a);
            return;
        }
    }
    SLOG("Opening window with title %s", title);

    shortcuts = shortcuts_open(shortcuts_name, FALSE);
    rctx->win = win = multi_win_new_blank(shortcuts,
            multi_win_get_nearest_index_for_zoom(rctx->zoom_factor),
            disable_menu_shortcuts, disable_tab_shortcuts, tab_pos, show_tabs,
            show_add_tab_btn);
    shortcuts_unref(shortcuts);
    /* Set role and title before and after adding tabs because docs are quite
     * vague about how these are used for restoring the session.
     */
    gwin = GTK_WINDOW(multi_win_get_widget(rctx->win));
    if (role && role[0])
    {
        rctx->role = g_strdup(role);
        gtk_window_set_role(gwin, role);
    }
    if (title_template && title_template[0])
    {
        rctx->window_title_template = g_strdup(title_template);
        multi_win_set_title_template(win, title_template);
    }
    if (rctx->window_title)
    {
        multi_win_set_title(win, rctx->window_title);
    }
    if (geom && geom[0])
    {
        rctx->geom = g_strdup(geom);
    }
    if (font && font[0])
    {
        rctx->fdesc = pango_font_description_from_string(font);
        resize_pango_for_zoom(rctx->fdesc, rctx->zoom_factor);
    }
    multi_win_set_borderless(win, rctx->borderless);
    multi_win_set_show_menu_bar(win, show_mbar);
    multi_win_set_always_show_tabs(win, show_tabs);
    if (title && title[0])
        rctx->window_title = g_strdup(title);
}

static void close_win_tag(_ROXTermParseContext *rctx)
{
    if (!multi_win_get_num_tabs(rctx->win))
    {
        g_warning(_("Session contains window with no valid tabs"));
        multi_win_delete(rctx->win);
    }
    else
    {
        GtkWindow *gwin = GTK_WINDOW(multi_win_get_widget(rctx->win));
        gtk_widget_realize(GTK_WIDGET(gwin));

        if (rctx->borderless)
        {
            multi_win_set_borderless(rctx->win, TRUE);
        }
        if (rctx->geom)
        {
            /* Need to show children before parsing geom */
            gtk_widget_realize(gtk_bin_get_child(GTK_BIN(gwin)));
            gtk_widget_show_all(gtk_bin_get_child(GTK_BIN(gwin)));
            multi_win_set_initial_geometry(rctx->win, rctx->geom,
                    rctx->active_tab);
        }
        if (rctx->fullscreen)
        {
            multi_win_set_fullscreen(rctx->win, TRUE);
        }
        else if (rctx->maximised)
        {
            gtk_window_maximize(gwin);
        }
        if (rctx->window_title_template)
        {
            multi_win_set_title_template(rctx->win,
                    rctx->window_title_template);
        }
        if (rctx->role)
            gtk_window_set_role(gwin, rctx->role);
        if (rctx->window_title)
            multi_win_set_title(rctx->win, rctx->window_title);
        multi_win_set_title_template_locked(rctx->win,
                rctx->win_title_template_locked);
        multi_win_show(rctx->win);
        if (rctx->active_tab)
        {
            multi_win_select_tab(rctx->win, rctx->active_tab);
            /*
            roxterm_tab_selection_handler(
                    multi_tab_get_user_data(rctx->active_tab),
                    rctx->active_tab);
            */
        }
    }
    rctx->win = NULL;
    g_free(rctx->role);
    rctx->role = NULL;
    g_free(rctx->window_title);
    rctx->window_title = NULL;
    g_free(rctx->window_title_template);
    rctx->window_title_template = NULL;
    if (rctx->fdesc)
    {
        pango_font_description_free(rctx->fdesc);
        rctx->fdesc = NULL;
    }
    g_free(rctx->geom);
    rctx->geom = NULL;
}

extern char **environ;

static void parse_open_tab(_ROXTermParseContext *rctx,
        const char **attribute_names, const char **attribute_values)
{
    const char *profile_name = "Default";
    const char *colours_name = "GTK";
    const char *cwd = NULL;
    int n;
    ROXTermData *roxterm;
    Options *profile;

    rctx->current = FALSE;
    rctx->tab_title_template_locked = FALSE;
    for (n = 0; attribute_names[n]; ++n)
    {
        const char *a = attribute_names[n];
        const char *v = attribute_values[n];

        if (!strcmp(a, "profile"))
            profile_name = v;
        else if (!strcmp(a, "colour_scheme"))
            colours_name = v;
        else if (!strcmp(a, "cwd"))
            cwd = v;
        else if (!strcmp(a, "title_template"))
            rctx->tab_title_template = g_strdup(v);
        else if (!strcmp(a, "window_title"))
            rctx->tab_title = g_strdup(v);
        else if (!strcmp(a, "current"))
            rctx->current = (strcmp(v, "0") != 0);
        else if (!strcmp(a, "title_template_locked"))
            rctx->tab_title_template_locked = atoi(v);
        /* Ignore unknown tags, probably caused by deprecated settings
        else
        {
            *error = g_error_new(G_MARKUP_ERROR,
                    G_MARKUP_ERROR_UNKNOWN_ATTRIBUTE,
                    _("Unknown <tab> attribute '%s'"), a);
            return;
        }
        */
    }

    profile = dynamic_options_lookup_and_ref(roxterm_get_profiles(),
            profile_name, "roxterm profile");
    roxterm = roxterm_data_new(rctx->zoom_factor, cwd,
            g_strdup(profile_name), profile,
            rctx->maximised, colours_name,
            &rctx->geom, NULL, environ);
    roxterm->from_session = TRUE;
    roxterm->dont_lookup_dimensions = TRUE;
    if (rctx->fdesc)
        roxterm->pango_desc = pango_font_description_copy(rctx->fdesc);
    rctx->roxterm = roxterm;
}

static void close_tab_tag(_ROXTermParseContext *rctx)
{
    ROXTermData *roxterm = rctx->roxterm;

    if (rctx->commandv)
    {
        if (rctx->commandv[0])
        {
            roxterm->commandv = rctx->commandv;
        }
        else
        {
            g_warning(_("<command> with no arguments"));
        }
    }
    rctx->commandv = NULL;
    rctx->tab = multi_tab_new(rctx->win, roxterm);
    if (rctx->current)
        rctx->active_tab = rctx->tab;
    if (rctx->tab_title_template && rctx->tab_title_template[0])
    {
        multi_tab_set_window_title_template(rctx->tab,
                rctx->tab_title_template);
    }
    if (rctx->tab_title && rctx->tab_title[0])
        multi_tab_set_window_title(rctx->tab, rctx->tab_title);
    multi_tab_set_title_template_locked(rctx->tab,
            rctx->tab_title_template_locked);
    g_free(rctx->tab_title_template);
    rctx->tab_title_template = NULL;
    g_free(rctx->tab_title);
    rctx->tab_title = NULL;
    roxterm_data_delete(roxterm);
    /*
    roxterm = multi_tab_get_user_data(rctx->tab);
    VteTerminal *vte = VTE_TERMINAL(roxterm->widget);
    roxterm_set_vte_size(roxterm, vte, rctx->width, rctx->height);
    */
}

static void parse_open_command(_ROXTermParseContext *rctx,
        const char **attribute_names, const char **attribute_values,
        GError **error)
{
    int n;

    rctx->argn = 0;
    for (n = 0; attribute_names[n]; ++n)
    {
        const char *a = attribute_names[n];
        const char *v = attribute_values[n];

        if (!strcmp(a, "argc"))
            rctx->argc = atoi(v);
        else
        {
            *error = g_error_new(G_MARKUP_ERROR,
                    G_MARKUP_ERROR_UNKNOWN_ATTRIBUTE,
                    _("Unknown <command> attribute '%s'"), a);
            return;
        }
    }
    if (rctx->argc)
    {
        rctx->commandv = g_new0(char *, rctx->argc + 1);
    }
    else
    {
        *error = g_error_new(G_MARKUP_ERROR,
                G_MARKUP_ERROR_MISSING_ATTRIBUTE,
                _("<command> missing argc attribute"));
    }
}

static void parse_open_arg(_ROXTermParseContext *rctx,
        const char **attribute_names, const char **attribute_values,
        GError **error)
{
    int n;
    const char *arg = NULL;

    if (rctx->argn >= rctx->argc)
    {
        *error = g_error_new(G_MARKUP_ERROR, G_MARKUP_ERROR_INVALID_CONTENT,
                _("Too many <arg> elements for <command argc='%d>"),
                rctx->argc);
        return;
    }
    for (n = 0; attribute_names[n]; ++n)
    {
        const char *a = attribute_names[n];
        const char *v = attribute_values[n];

        if (!strcmp(a, "s"))
        {
            arg = v;
        }
        else
        {
            *error = g_error_new(G_MARKUP_ERROR,
                    G_MARKUP_ERROR_UNKNOWN_ATTRIBUTE,
                    _("Unknown <arg> attribute '%s'"), a);
            return;
        }
    }
    if (arg)
    {
        rctx->commandv[(rctx->argn)++] = g_strdup(arg);
    }
    else
    {
        *error = g_error_new(G_MARKUP_ERROR,
                G_MARKUP_ERROR_MISSING_ATTRIBUTE,
                _("<arg> missing s attribute"));
    }
}

static void parse_roxterm_session_tag(_ROXTermParseContext *rctx,
        const char **attribute_names, const char **attribute_values,
        GError **error)
{
    int n;
    (void) rctx;
    (void) attribute_values;

    for (n = 0; attribute_names[n]; ++n)
    {
        const char *a = attribute_names[n];

        if (strcmp(a, "id"))
        {
            *error = g_error_new(G_MARKUP_ERROR,
                    G_MARKUP_ERROR_UNKNOWN_ATTRIBUTE,
                    _("Unknown <roxterm_session> attribute '%s'"), a);
            return;
        }
    }
}

static void parse_start_element(GMarkupParseContext *context,
        const char *element_name,
        const char **attribute_names, const char **attribute_values,
        gpointer handle, GError **error)
{
    _ROXTermParseContext *rctx = handle;
    (void) context;

    if (!strcmp(element_name, "roxterm_session"))
    {
        if (rctx->win)
        {
            *error = g_error_new(G_MARKUP_ERROR, G_MARKUP_ERROR_INVALID_CONTENT,
                    _("<roxterm_session> tag nested within <window>"));
        }
        else
        {
            rctx->session_tag_open = TRUE;
            parse_roxterm_session_tag(rctx,
                    attribute_names, attribute_values, error);
        }
    }
    else if (!strcmp(element_name, "window"))
    {
        if (!rctx->session_tag_open)
        {
            *error = g_error_new(G_MARKUP_ERROR, G_MARKUP_ERROR_INVALID_CONTENT,
                    _("<window> tag not within <roxterm_session>"));
        }
        else if (rctx->win)
        {
            *error = g_error_new(G_MARKUP_ERROR, G_MARKUP_ERROR_INVALID_CONTENT,
                    _("<window> tag nested within another <window>"));
        }
        else
        {
            parse_open_win(rctx, attribute_names, attribute_values, error);
        }
    }
    else if (!strcmp(element_name, "tab"))
    {
        if (!rctx->win)
        {
            *error = g_error_new(G_MARKUP_ERROR, G_MARKUP_ERROR_INVALID_CONTENT,
                    _("<tab> tag not within <window>"));
        }
        else if (rctx->roxterm)
        {
            *error = g_error_new(G_MARKUP_ERROR, G_MARKUP_ERROR_INVALID_CONTENT,
                    _("<tab> tag nested within another <tab>"));
        }
        else
        {
            parse_open_tab(rctx, attribute_names, attribute_values);
        }
    }
    else if (!strcmp(element_name, "command"))
    {
        if (!rctx->roxterm)
        {
            *error = g_error_new(G_MARKUP_ERROR, G_MARKUP_ERROR_INVALID_CONTENT,
                    _("<command> tag not within <tab>"));
        }
        else if (rctx->commandv)
        {
            *error = g_error_new(G_MARKUP_ERROR, G_MARKUP_ERROR_INVALID_CONTENT,
                    _("<command> tag nested within another <command>"));
        }
        else
        {
            parse_open_command(rctx, attribute_names, attribute_values, error);
        }
    }
    else if (!strcmp(element_name, "arg"))
    {
        if (!rctx->commandv)
        {
            *error = g_error_new(G_MARKUP_ERROR, G_MARKUP_ERROR_INVALID_CONTENT,
                    _("<arg> tag not within <command>"));
        }
        else
        {
            parse_open_arg(rctx, attribute_names, attribute_values, error);
        }
    }
    else
    {
        *error = g_error_new(G_MARKUP_ERROR, G_MARKUP_ERROR_UNKNOWN_ELEMENT,
                _("Unknown element <%s>"), element_name);
    }
}

static void parse_end_element(GMarkupParseContext *context,
        const char *element_name,
        gpointer handle, GError **error)
{
    _ROXTermParseContext *rctx = handle;
    (void) context;

    if (!strcmp(element_name, "roxterm_session"))
    {
        if (!rctx->session_tag_open)
        {
            *error = g_error_new(G_MARKUP_ERROR, G_MARKUP_ERROR_INVALID_CONTENT,
                    _("Unmatched </roxterm_session>"));
        }
        else if (rctx->win)
        {
            *error = g_error_new(G_MARKUP_ERROR, G_MARKUP_ERROR_INVALID_CONTENT,
                    _("Attempt to close <roxterm_session> without "
                    "closing <window>"));
        }
        else
        {
            rctx->session_tag_open = FALSE;
        }
    }
    else if (!strcmp(element_name, "window"))
    {
        if (!rctx->win)
        {
            *error = g_error_new(G_MARKUP_ERROR, G_MARKUP_ERROR_INVALID_CONTENT,
                    _("Unmatched </window>"));
        }
        else if (rctx->roxterm)
        {
            *error = g_error_new(G_MARKUP_ERROR, G_MARKUP_ERROR_INVALID_CONTENT,
                    _("Attempt to close <window> without closing <tab>"));
        }
        else
        {
            close_win_tag(rctx);
        }
    }
    else if (!strcmp(element_name, "tab"))
    {
        if (!rctx->roxterm)
        {
            *error = g_error_new(G_MARKUP_ERROR, G_MARKUP_ERROR_INVALID_CONTENT,
                    _("Unmatched </tab>"));
        }
        else
        {
            close_tab_tag(rctx);
            rctx->tab = NULL;
            rctx->roxterm = NULL;
        }
    }
    else if (!strcmp(element_name, "command"))
    {
        if (!rctx->commandv)
        {
            *error = g_error_new(G_MARKUP_ERROR, G_MARKUP_ERROR_INVALID_CONTENT,
                    _("Unmatched </command>"));
        }
    }
    else if (strcmp(element_name, "arg"))
    {
        *error = g_error_new(G_MARKUP_ERROR, G_MARKUP_ERROR_UNKNOWN_ELEMENT,
                _("Unknown closing element </%s>"), element_name);
    }
}

static void parse_error(GMarkupParseContext *context, GError *error,
        gpointer handle)
{
    _ROXTermParseContext *rctx = handle;
    (void) context;

    g_warning(_("Unable to parse data for session '%s': %s"),
            rctx->client_id, error->message);
}

gboolean roxterm_load_session(const char *xml, gssize len,
        const char *client_id)
{
    GMarkupParser pvtbl = { parse_start_element, parse_end_element,
            NULL, NULL, parse_error };
    _ROXTermParseContext *rctx = g_new0(_ROXTermParseContext, 1);
    GMarkupParseContext *pctx = g_markup_parse_context_new(&pvtbl,
            G_MARKUP_PREFIX_ERROR_POSITION, rctx, NULL);
    gboolean result;
    GError *error = NULL;

    rctx->client_id = client_id;
    result = g_markup_parse_context_parse(pctx, xml, len, &error);
    if (!error)
        result = g_markup_parse_context_end_parse(pctx, &error) & result;
    if (error)
    {
        g_critical("Error in session %s: %s", client_id, error->message);
        g_error_free(error);
        error = NULL;
    }
    SLOG("Session loaded, result %d", result);
    return result;
}

MultiWin *roxterm_get_multi_win(ROXTermData *roxterm)
{
    return roxterm_get_win(roxterm);
}

VteTerminal *roxterm_get_vte(ROXTermData *roxterm)
{
    return VTE_TERMINAL(roxterm->widget);
}

gboolean roxterm_set_search(ROXTermData *roxterm,
        const char *pattern, guint flags, GError **error)
{
    VteRegex *regex = NULL;
    char *cooked_pattern = NULL;

    roxterm->search_flags = flags;

    if (roxterm->search_pattern)
    {
        g_free(roxterm->search_pattern);
        roxterm->search_pattern = NULL;
    }

    if (pattern && pattern[0])
    {
        roxterm->search_pattern = g_strdup(pattern);
        if (!(flags & ROXTERM_SEARCH_AS_REGEX))
        {
            cooked_pattern = g_regex_escape_string(pattern, -1);
            pattern = cooked_pattern;
        }
        if (flags & ROXTERM_SEARCH_ENTIRE_WORD)
        {
            char *tmp = cooked_pattern;

            cooked_pattern = g_strdup_printf("\\<%s\\>", pattern);
            pattern = cooked_pattern;
            g_free(tmp);
        }

        regex = vte_regex_new_for_search(pattern, -1,
                ((flags & ROXTERM_SEARCH_MATCH_CASE) ? 0 : PCRE2_CASELESS) |
                PCRE2_NOTEMPTY,
                error);
        g_free(cooked_pattern);
        if (!regex)
            return FALSE;
    }

    vte_terminal_search_set_regex(VTE_TERMINAL(roxterm->widget), regex, 0);
    vte_terminal_search_set_wrap_around(VTE_TERMINAL(roxterm->widget),
            flags & ROXTERM_SEARCH_WRAP);
    roxterm_shade_search_menu_items(roxterm);
    return TRUE;
}

const char *roxterm_get_search_pattern(ROXTermData *roxterm)
{
    return roxterm->search_pattern;
}

guint roxterm_get_search_flags(ROXTermData *roxterm)
{
    return roxterm->search_flags;
}

/* vi:set sw=4 ts=4 et cindent cino= */<|MERGE_RESOLUTION|>--- conflicted
+++ resolved
@@ -614,7 +614,6 @@
         else
             leaf = argv[0];
 
-<<<<<<< HEAD
         /* The NULL terminator is not considered by g_strv_length() */
         old_len = g_strv_length(argv);
         new_argv = g_new(char *, old_len + 2);
@@ -628,55 +627,6 @@
 
     roxterm_spawn_child(roxterm, vte, working_directory, argv, envv,
                         roxterm_fork_callback, new_argv != NULL);
-=======
-        /* The NULL terminator is not considered by g_strv_length(), and
-         * we're replacing argv[0], not adding to it. */
-        new_argv = g_new(char *, old_len + arg_offset + 2);
-        new_argv[arg_offset] = filename;
-        new_argv[arg_offset + 1] = g_strconcat("-", leaf, NULL);
-        arg_offset += 2;
-        copy_offset = 1;
-    }
-    else if (shim[0])
-    {
-        new_argv = g_new(char *, old_len + arg_offset + 1);
-    }
-    if (shim[0])
-    {
-        new_argv[0] = shim;
-        new_argv[1] = g_strdup_printf("%lx", (guintptr) roxterm);
-    }
-    if (arg_offset)
-    {
-        // This memcpy includes the NULL-terminator */
-        memcpy(new_argv + arg_offset,
-               argv + copy_offset,
-               sizeof(char *) * (old_len + 1 - copy_offset));
-        argv = new_argv;
-    }
-
-    char *cmd = g_strjoinv(" ", argv);
-    g_debug("Command line %s", cmd);
-    g_free(cmd);
-
-    GSpawnFlags spawn_flags = shim[0] ? G_SPAWN_DEFAULT :
-        (login ? G_SPAWN_FILE_AND_ARGV_ZERO : G_SPAWN_SEARCH_PATH);
-    /* VTE_SPAWN_NO_PARENT_ENVV is undocumented; looking at VTE's source it
-     * appears to prevent our process' env from being merged into the envv we're
-     * passing in here, which is behaviour we want.
-     */
-    vte_terminal_spawn_async(vte, VTE_PTY_DEFAULT,
-            working_directory, argv, envv, 
-            spawn_flags | VTE_SPAWN_NO_PARENT_ENVV,
-            NULL, NULL, NULL,
-            -1, NULL,
-            roxterm_fork_callback, roxterm);
-    if (new_argv)
-    {
-        g_free(new_argv[1]);
-        g_free(new_argv);
-    }
->>>>>>> 9ad6b5f0
 }
 
 static void roxterm_run_command(ROXTermData *roxterm, VteTerminal *vte)
