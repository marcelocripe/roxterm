--- conflicted
+++ resolved
@@ -109,11 +109,7 @@
             configure -DCMAKE_BUILD_TYPE=DEBUG \
                     -DCMAKE_EXPORT_COMPILE_COMMANDS=1 "$@" \
                     -G Ninja && \
-<<<<<<< HEAD
-                    ( [ "$cmd" = "--build" ] && make || true ) && \
-=======
                     ( [ "$cmd" = "--build" ] && ninja || true ) && \
->>>>>>> 0b334c0f
                 echo Done >&2 && exit 0
             echo Configure failed >&2
             echo Press Return... >&2
